--- conflicted
+++ resolved
@@ -55,14 +55,10 @@
         subprocess.check_call(['cmake', ext.sourcedir] + cmake_args, cwd=self.build_temp)
         subprocess.check_call(['cmake', '--build', '.', '--target', '_morphio'] + build_args, cwd=self.build_temp)
 
-<<<<<<< HEAD
 install_requires = ['numpy>=1.14.1',
                     ]
 
-with open('README.rst', encoding='utf-8') as f:
-=======
 with open('README.rst', 'r', encoding='utf-8') as f:
->>>>>>> ad4c3e4b
     long_description = f.read()
 
 if platform.system() == 'Windows':
@@ -88,13 +84,8 @@
     license="LGPLv3",
     keywords=['computational neuroscience',
               'morphology',
-<<<<<<< HEAD
-              'neuron'
-              'neurolucida'
-=======
               'neuron',
               'neurolucida',
->>>>>>> ad4c3e4b
               'neuromorphology',
               ],
     zip_safe=False,
@@ -102,12 +93,7 @@
         "License :: OSI Approved :: GNU Lesser General Public License v3 (LGPLv3)",
     ],
     use_scm_version=True,
-<<<<<<< HEAD
-    setup_requires=['setuptools_scm',
-                    ]
-=======
     setup_requires=[
         'setuptools_scm',
         ],
->>>>>>> ad4c3e4b
 )