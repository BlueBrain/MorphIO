--- conflicted
+++ resolved
@@ -184,13 +184,8 @@
      **/
     std::vector<Sample> _potentialSomata() {
         std::vector<Sample> somata;
-<<<<<<< HEAD
-        for (auto id : children[-1]) {
+        for (auto id : children[SWC_UNDEFINED_PARENT]) {
             if (samples.at(id).type == SECTION_SOMA) {
-=======
-        for (auto id : children[SWC_UNDEFINED_PARENT]) {
-            if (samples[id].type == SECTION_SOMA) {
->>>>>>> 5e1d8764
                 somata.push_back(samples[id]);
             }
         }
@@ -202,13 +197,9 @@
             return;
         }
 
-<<<<<<< HEAD
         int sample_id = static_cast<int>(sample.id);
-        if (sample.parentId != -1 && !children[sample_id].empty()) {
-=======
         if (sample.parentId != SWC_UNDEFINED_PARENT &&
             !children[static_cast<int>(sample.id)].empty()) {
->>>>>>> 5e1d8764
             std::vector<Sample> soma_bifurcations;
             for (auto id : children[sample_id]) {
                 const auto& child_sample = samples.at(id);
@@ -224,15 +215,9 @@
             }
         }
 
-<<<<<<< HEAD
         auto parent_id = static_cast<unsigned int>(sample.parentId);
-        if (sample.parentId != -1 && samples.count(parent_id) > 0 &&
+        if (sample.parentId != SWC_UNDEFINED_PARENT && samples.count(parent_id) > 0 &&
             samples.at(parent_id).type != SECTION_SOMA) {
-=======
-        if (sample.parentId != -1 &&
-            samples.count(static_cast<unsigned int>(sample.parentId)) > 0 &&
-            samples[static_cast<unsigned int>(sample.parentId)].type != SECTION_SOMA) {
->>>>>>> 5e1d8764
             throw morphio::SomaError(err.ERROR_SOMA_WITH_NEURITE_PARENT(sample));
         }
     }
