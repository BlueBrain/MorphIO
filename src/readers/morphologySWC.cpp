--- conflicted
+++ resolved
@@ -5,11 +5,7 @@
 
 #include "morphologySWC.h"
 
-<<<<<<< HEAD
 #include <algorithm>      // std::transform
-=======
-#include <algorithm>
->>>>>>> d3464e12
 #include <cstdint>        // uint32_t
 #include <iterator>       // std::back_inserter
 #include <memory>         // std::shared_ptr
@@ -25,16 +21,20 @@
 #include <morphio/properties.h>
 
 namespace {
-<<<<<<< HEAD
+// It's not clear if -1 is the only way of identifying the root section.
+const int SWC_UNDEFINED_PARENT = -1;
+const unsigned int SWC_ROOT = 0xFFFFFFFD;
 
 struct SWCSample {
+    enum : unsigned int { UNKNOWN_ID = 0xFFFFFFFE };
+
     SWCSample() = default;  // XXX
     morphio::floatType diameter = -1.;
     bool valid = false;
     morphio::Point point{};
     morphio::SectionType type = morphio::SECTION_UNDEFINED;
-    int parentId = -1;
-    unsigned int id = 0;
+    unsigned int parentId = UNKNOWN_ID;
+    unsigned int id = UNKNOWN_ID;
     unsigned int lineNumber = 0;
 
 };
@@ -47,11 +47,6 @@
                    [](const SWCSample& sample) { return sample.lineNumber; });
     return lineNumbers;
 }
-=======
-// It's not clear if -1 is the only way of identifying the root section.
-const int SWC_UNDEFINED_PARENT = -1;
-const unsigned int SWC_ROOT = 0xFFFFFFFD;
->>>>>>> d3464e12
 
 bool _ignoreLine(const std::string& line) {
     std::size_t pos = line.find_first_not_of("\n\r\t ");
@@ -67,13 +62,9 @@
 
     morphio::floatType radius = -1.;
     int int_type = -1;
-<<<<<<< HEAD
-    SWCSample sample;
-=======
-    morphio::readers::Sample sample;
     int parentId = -1;
     int id = -1;
->>>>>>> d3464e12
+    SWCSample sample;
     sample.valid = sscanf(line,
                           format,
                           &id,
@@ -108,6 +99,7 @@
 namespace morphio {
 namespace readers {
 namespace swc {
+
 /**
    Parsing SWC according to this specification:
    http://www.neuronland.org/NLMorphologyConverter/MorphologyFormats/SWC/Spec.html
@@ -158,15 +150,9 @@
        Are considered potential somata all sample
        with parentId == SWC_ROOT and sample.type == SECTION_SOMA
      **/
-<<<<<<< HEAD
     std::vector<SWCSample> _potentialSomata() {
         std::vector<SWCSample> somata;
-        for (auto id : children[-1]) {
-=======
-    std::vector<Sample> _potentialSomata() {
-        std::vector<Sample> somata;
         for (auto id : children[SWC_ROOT]) {
->>>>>>> d3464e12
             if (samples[id].type == SECTION_SOMA) {
                 somata.push_back(samples[id]);
             }
@@ -179,15 +165,9 @@
             return;
         }
 
-<<<<<<< HEAD
-        if (sample.parentId != -1 && !children[static_cast<int>(sample.id)].empty()) {
+        if (sample.parentId != SWC_ROOT && !children[sample.id].empty()) {
             std::vector<SWCSample> soma_bifurcations;
-            for (auto id : children[static_cast<int>(sample.id)]) {
-=======
-        if (sample.parentId != SWC_ROOT && !children[sample.id].empty()) {
-            std::vector<Sample> soma_bifurcations;
             for (unsigned int id : children[sample.id]) {
->>>>>>> d3464e12
                 if (samples[id].type == SECTION_SOMA) {
                     soma_bifurcations.push_back(samples[id]);
                 } else {
@@ -202,40 +182,22 @@
             }
         }
 
-<<<<<<< HEAD
-        if (sample.parentId != -1 &&
-            samples[static_cast<unsigned int>(sample.parentId)].type != SECTION_SOMA) {
+        if (sample.parentId != SWC_ROOT && samples.count(sample.parentId) > 0 &&
+            samples[sample.parentId].type != SECTION_SOMA) {
             throw morphio::SomaError(err.ERROR_SOMA_WITH_NEURITE_PARENT(sample.lineNumber));
         }
     }
 
     void raiseIfSelfParent(const SWCSample& sample) {
-        if (sample.parentId == static_cast<int>(sample.id)) {
-            throw morphio::RawDataError(err.ERROR_SELF_PARENT(sample.lineNumber));
+        if (sample.parentId == sample.id) {
+            throw morphio::RawDataError(err.ERROR_SELF_PARENT(sample.id));
         }
     }
 
     void warnIfDisconnectedNeurite(const SWCSample& sample) {
-        if (sample.parentId == SWC_UNDEFINED_PARENT && sample.type != SECTION_SOMA) {
+        if (sample.parentId == SWC_ROOT && sample.type != SECTION_SOMA) {
             printError(Warning::DISCONNECTED_NEURITE,
                        err.WARNING_DISCONNECTED_NEURITE(sample.lineNumber));
-=======
-        if (sample.parentId != SWC_ROOT && samples.count(sample.parentId) > 0 &&
-            samples[sample.parentId].type != SECTION_SOMA) {
-            throw morphio::SomaError(err.ERROR_SOMA_WITH_NEURITE_PARENT(sample));
-        }
-    }
-
-    void raiseIfSelfParent(const Sample& sample) {
-        if (sample.parentId == sample.id) {
-            throw morphio::RawDataError(err.ERROR_SELF_PARENT(sample));
-        }
-    }
-
-    void warnIfDisconnectedNeurite(const Sample& sample) {
-        if (sample.parentId == SWC_ROOT && sample.type != SECTION_SOMA) {
-            printError(Warning::DISCONNECTED_NEURITE, err.WARNING_DISCONNECTED_NEURITE(sample));
->>>>>>> d3464e12
         }
     }
 
@@ -257,18 +219,10 @@
         }
     }
 
-<<<<<<< HEAD
     void raiseIfNoParent(const SWCSample& sample) {
-        if (sample.parentId > -1 &&
-            samples.count(static_cast<unsigned int>(sample.parentId)) == 0) {
-            throw morphio::MissingParentError(err.ERROR_MISSING_PARENT(sample.id,
-                                                                       sample.parentId,
-                                                                       sample.lineNumber));
-=======
-    void raiseIfNoParent(const Sample& sample) {
         if (sample.parentId != SWC_ROOT && samples.count(sample.parentId) == 0) {
-            throw morphio::MissingParentError(err.ERROR_MISSING_PARENT(sample));
->>>>>>> d3464e12
+            throw morphio::MissingParentError(err.ERROR_MISSING_PARENT(
+                sample.id, static_cast<int>(sample.parentId), sample.lineNumber));
         }
     }
 
@@ -278,21 +232,9 @@
         }
     }
 
-<<<<<<< HEAD
-    /**
-       A neurite which is not attached to the soma
-    **/
-    bool isOrphanNeurite(const SWCSample& sample) {
-        return (sample.parentId == SWC_UNDEFINED_PARENT && sample.type != SECTION_SOMA);
-    }
-
     bool isRootPoint(const SWCSample& sample) {
-        return isOrphanNeurite(sample) ||
-=======
-    bool isRootPoint(const Sample& sample) {
         bool isOrphanNeurite = sample.parentId == SWC_ROOT && sample.type != SECTION_SOMA;
         return isOrphanNeurite ||
->>>>>>> d3464e12
                (sample.type != SECTION_SOMA &&
                 samples[sample.parentId].type == SECTION_SOMA);  // Exclude soma bifurcations
     }
@@ -303,19 +245,10 @@
                  isSectionEnd(samples[sample.parentId])));  // Standard section
     }
 
-<<<<<<< HEAD
     bool isSectionEnd(const SWCSample& sample) {
-        int id = static_cast<int>(sample.id);
-        return id == lastSomaPoint ||        // End of soma
-               children[id].empty() ||       // Reached leaf
-               (children[id].size() >= 2 &&  // Reached neurite
-                                             // bifurcation
-=======
-    bool isSectionEnd(const Sample& sample) {
         return sample.id == lastSomaPoint ||        // End of soma
                children[sample.id].empty() ||       // Reached leaf
                (children[sample.id].size() >= 2 &&  // Reached neurite bifurcation
->>>>>>> d3464e12
                 sample.type != SECTION_SOMA);
     }
 
@@ -401,13 +334,8 @@
             uint32_t somaRootId = children[SWC_ROOT][0];
             const auto& somaChildren = children[somaRootId];
 
-<<<<<<< HEAD
             std::vector<SWCSample> children_soma_points;
-            for (auto child : somaChildren) {
-=======
-            std::vector<Sample> children_soma_points;
             for (unsigned int child : somaChildren) {
->>>>>>> d3464e12
                 if (this->samples[child].type == SECTION_SOMA) {
                     children_soma_points.push_back(this->samples[child]);
                 }
@@ -420,7 +348,9 @@
                 //  somas into their custom 'Three-point soma representation':
                 //   http://neuromorpho.org/SomaFormat.html
 
-                _checkNeuroMorphoSoma(this->samples[somaRootId], children_soma_points);
+                if (!ErrorMessages::isIgnored(Warning::SOMA_NON_CONFORM)) {
+                    _checkNeuroMorphoSoma(this->samples[somaRootId], children_soma_points);
+                }
 
                 return SOMA_NEUROMORPHO_THREE_POINT_CYLINDERS;
             }
@@ -448,7 +378,7 @@
 
         std::vector<unsigned int> depthFirstSamples = constructDepthFirstSamples();
         for (const auto id : depthFirstSamples) {
-            const auto& sample = samples[id];
+            const SWCSample& sample = samples[id];
 
             // Bifurcation right at the start
             if (isRootPoint(sample) && isSectionEnd(sample)) {
@@ -485,7 +415,8 @@
     }
 
     /**
-       - Append last point of previous section if current section is not a root section
+       - Append last point of previous section if current section is not a root
+    section
        - Update the parent ID of the new section
     **/
     void _processSectionStart(const SWCSample& sample) {
@@ -524,15 +455,9 @@
     // 3-pts soma
     std::vector<SWCSample> neurite_wrong_root;
 
-<<<<<<< HEAD
-    int lastSomaPoint = -1;
-    std::unordered_map<int32_t, std::vector<uint32_t>> children;
-    std::unordered_map<uint32_t, SWCSample> samples;
-=======
     unsigned int lastSomaPoint = 0;
     std::unordered_map<unsigned int, std::vector<unsigned int>> children;
-    std::unordered_map<unsigned int, Sample> samples;
->>>>>>> d3464e12
+    std::unordered_map<unsigned int, SWCSample> samples;
     mut::Morphology morph;
     ErrorMessages err;
 };
