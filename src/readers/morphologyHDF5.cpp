/* Copyright (c) 2013-2017, EPFL/Blue Brain Project
 *                          Daniel Nachbaur <daniel.nachbaur@epfl.ch>
 *                          Juan Hernando <jhernando@fi.upm.es>
 *
 * This file is part of Brion <https://github.com/BlueBrain/Brion>
 *
 * This library is free software; you can redistribute it and/or modify it under
 * the terms of the GNU Lesser General Public License version 3.0 as published
 * by the Free Software Foundation.
 *
 * This library is distributed in the hope that it will be useful, but WITHOUT
 * ANY WARRANTY; without even the implied warranty of MERCHANTABILITY or FITNESS
 * FOR A PARTICULAR PURPOSE.  See the GNU Lesser General Public License for more
 * details.
 *
 * You should have received a copy of the GNU Lesser General Public License
 * along with this library; if not, write to the Free Software Foundation, Inc.,
 * 51 Franklin Street, Fifth Floor, Boston, MA 02110-1301 USA.
 */

#include "morphologyHDF5.h"

#include "utilsHDF5.h"

#include <highfive/H5Utility.hpp>  // HighFive::SilenceHDF5

namespace {
// v1 & v2
const std::string _d_points("points");
const size_t _pointColumns = 4;

// v1
const std::string _d_structure("structure");
const size_t _structureV1Columns = 3;

// v1.1
const std::string _g_metadata("metadata");
const std::string _a_family("cell_family");
const std::string _d_perimeters("perimeters");
const std::string _g_mitochondria("organelles/mitochondria");

// endoplasmic reticulum
const std::string _g_endoplasmic_reticulum("/organelles/endoplasmic_reticulum");
const std::string _d_section_index("section_index");
const std::string _d_volume("volume");
const std::string _d_surface_area("surface_area");
const std::string _d_filament_count("filament_count");

// v1.1 & v2
const std::string _a_version("version");

// v2
const std::string _g_structure("structure");
const size_t _structureV2Columns = 2;
const std::string _g_root("neuron1");
const std::string _d_type("sectiontype");
const std::string _a_apical("apical");
}  // namespace

namespace morphio {
namespace readers {
namespace h5 {

MorphologyHDF5::MorphologyHDF5(const HighFive::Group& group)
    : _group(group)
    , _uri("HDF5 Group") {}

Property::Properties load(const std::string& uri) {
    try {
        HighFive::SilenceHDF5 silence;
        auto file = HighFive::File(uri, HighFive::File::ReadOnly);
        return MorphologyHDF5(file.getGroup("/")).load();

    } catch (const HighFive::FileException& exc) {
<<<<<<< HEAD
        throw morphio::RawDataError("Could not open morphology file " + uri + ": " + exc.what());
=======
        throw morphio::RawDataError("Could not open morphology file " + _uri + ": " + exc.what());
>>>>>>> fdb66f0e
    }
}

Property::Properties load(const HighFive::Group& group) {
    return MorphologyHDF5(group).load();
}

Property::Properties MorphologyHDF5::load() {
    _stage = "repaired";

    _checkVersion(_uri);
    _selectRepairStage();
    int firstSectionOffset = _readSections();
    _readPoints(firstSectionOffset);
    _readSectionTypes();
    _readPerimeters(firstSectionOffset);
    _readMitochondria();
    _readEndoplasmicReticulum();

    return _properties;
}

void MorphologyHDF5::_checkVersion(const std::string& source) {
    if (_readV11Metadata())
        return;

    if (_readV2Metadata())
        return;

    try {
        _resolveV1();
        _properties._cellLevel._version = MORPHOLOGY_VERSION_H5_1;
        return;
    } catch (...) {
        throw morphio::RawDataError("Unknown morphology format in " + source);
    }
}

void MorphologyHDF5::_selectRepairStage() {
    if (_properties.version() != MORPHOLOGY_VERSION_H5_2)
        return;

    for (const auto& stage : {"repaired", "unraveled", "raw"}) {
        try {
            HighFive::SilenceHDF5 silence;
            _group.getDataSet("/" + _g_root + "/" + stage + "/" + _d_points);
            _stage = stage;
            return;
        } catch (const HighFive::DataSetException&) {
        }
    }
    _stage = "repaired";
}

void MorphologyHDF5::_resolveV1() {
    HighFive::SilenceHDF5 silence;
    _points.reset(new HighFive::DataSet(_group.getDataSet(_d_points)));
    auto dataspace = _points->getSpace();
    _pointsDims = dataspace.getDimensions();

    if (_pointsDims.size() != 2 || _pointsDims[1] != _pointColumns) {
        throw morphio::RawDataError("Error opening morphology:" + _uri +
                                    " bad number of dimensions in 'points' dataspace.");
    }

    _sections.reset(new HighFive::DataSet(_group.getDataSet(_d_structure)));
    dataspace = _sections->getSpace();
    _sectionsDims = dataspace.getDimensions();
    if (_sectionsDims.size() != 2 || _sectionsDims[1] != _structureV1Columns) {
        throw morphio::RawDataError("Error opening morphology:" + _uri +
                                    " bad number of dimensions in 'structure' dataspace.");
    }
}

bool MorphologyHDF5::_readV11Metadata() {
    try {
        HighFive::SilenceHDF5 silence;
        const auto metadata = _group.getGroup(_g_metadata);
        const auto attr = metadata.getAttribute(_a_version);

        uint32_t version[2];
        attr.read(version);
        if (version[0] != 1 || version[1] != 1)
            return false;

        _properties._cellLevel._version = MORPHOLOGY_VERSION_H5_1_1;

        const auto familyAttr = metadata.getAttribute(_a_family);
        uint32_t family;
        familyAttr.read(family);
        _properties._cellLevel._cellFamily = static_cast<CellFamily>(family);
    } catch (const HighFive::GroupException&) {
        return false;
    } catch (const HighFive::Exception& e) {
        // All other exceptions are not expected because if the metadata
        // group exits it must contain at least the version, and for
        // version 1.1 it must contain the family.
        throw morphio::RawDataError("Error reading morphology " + _uri + "  metadata." + e.what());
    }

    _resolveV1();
    return true;
}

bool MorphologyHDF5::_readV2Metadata() {
    try {
        HighFive::SilenceHDF5 silence;
        const auto root = _group.getGroup(_g_root);
        const auto attr = root.getAttribute(_a_version);
        attr.read(_properties._cellLevel._version);
        if (_properties.version() == MORPHOLOGY_VERSION_H5_2)
            return true;
    } catch (const HighFive::Exception&) {
    }

    try {
        HighFive::SilenceHDF5 silence;
        _group.getGroup(_g_root);
        _properties._cellLevel._version = MORPHOLOGY_VERSION_H5_2;
        return true;
    } catch (const HighFive::Exception&) {
        return false;
    }
}

HighFive::DataSet MorphologyHDF5::_getStructureDataSet(size_t nSections) {
    try {
        HighFive::SilenceHDF5 silence;
        return _group.getDataSet(_d_structure);
    } catch (const HighFive::DataSetException&) {
        return _group.createDataSet<int>(_d_structure, HighFive::DataSpace({nSections, 3}));
    }
}


/**
   Returns true if the neuron has no neurites
**/
static inline bool noNeurites(int firstSectionOffset) {
    return (firstSectionOffset == -1);
}


void MorphologyHDF5::_readPoints(int firstSectionOffset) {
    auto& points = _properties.get<Property::Point>();
    auto& diameters = _properties.get<Property::Diameter>();

    auto& somaPoints = _properties._somaLevel._points;
    auto& somaDiameters = _properties._somaLevel._diameters;

    if (_properties.version() == MORPHOLOGY_VERSION_H5_2) {
        auto dataset = [this]() {
            std::string path = "/" + _g_root + "/" + _stage + "/" + _d_points;
            try {
                return _group.getDataSet(path);
            } catch (HighFive::DataSetException&) {
                throw(MorphioError("Could not open " + path + " dataset " + " repair stage " +
                                   _stage));
            }
        }();

        const auto dims = dataset.getSpace().getDimensions();
        if (dims.size() != 2 || dims[1] != _pointColumns) {
            throw(MorphioError("'Error reading morphologies: " + _uri +
                               " bad number of dimensions in 'points' dataspace"));
        }
        std::vector<std::vector<float>> vec(dims[0]);
        dataset.read(vec);

        std::size_t offset = vec.size();
        if (firstSectionOffset >= 0) {
            offset = static_cast<size_t>(firstSectionOffset);
        }

        somaPoints.reserve(somaPoints.size() + offset);
        somaDiameters.reserve(somaDiameters.size() + offset);
        for (std::size_t i = 0; i < offset; ++i) {
            const auto& p = vec[i];
            somaPoints.emplace_back(Point{p[0], p[1], p[2]});
            somaDiameters.emplace_back(p[3]);
        }

        if (!noNeurites(firstSectionOffset)) {
            size_t size = (points.size() + vec.size() -
                           static_cast<unsigned int>(firstSectionOffset));
            points.reserve(size);
            diameters.reserve(size);
            for (std::size_t i = offset; i < vec.size(); ++i) {
                const auto& p = vec[i];
                points.emplace_back(Point{p[0], p[1], p[2]});
                diameters.emplace_back(p[3]);
            }
        }
        return;
    }

    std::vector<std::vector<float>> vec;
    vec.resize(_pointsDims[0]);
    _points->read(vec);

    std::size_t offset = vec.size();
    if (firstSectionOffset >= 0) {
        offset = static_cast<unsigned int>(firstSectionOffset);
    }

    somaPoints.reserve(somaPoints.size() + offset);
    somaDiameters.reserve(somaDiameters.size() + offset);
    for (std::size_t i = 0; i < offset; ++i) {
        const auto& p = vec[i];
        somaPoints.emplace_back(Point{p[0], p[1], p[2]});
        somaDiameters.emplace_back(p[3]);
    }

    points.reserve(points.size() + vec.size() - offset);
    diameters.reserve(diameters.size() + vec.size() - offset);
    for (std::size_t i = offset; i < vec.size(); ++i) {
        const auto& p = vec[i];
        points.emplace_back(Point{p[0], p[1], p[2]});
        diameters.emplace_back(p[3]);
    }
}

int MorphologyHDF5::_readSections() {
    auto& sections = _properties.get<Property::Section>();

    if (_properties.version() == MORPHOLOGY_VERSION_H5_2) {
        // fixes BBPSDK-295 by restoring old BBPSDK 0.13 implementation
        HighFive::SilenceHDF5 silence;
        auto dataset = [this]() {
            std::string path = "/" + _g_root + "/" + _g_structure + "/" + _stage;
            try {
                return _group.getDataSet(path);
            } catch (HighFive::DataSetException&) {
                if (_stage == "unraveled") {
                    std::string raw_path = "/" + _g_root + "/" + _g_structure + "/raw";
                    try {
                        return _group.getDataSet(raw_path);
                    } catch (HighFive::DataSetException&) {
                        throw(MorphioError("Could not find unraveled structure neither at " + path +
                                           " or " + raw_path + +" repair stage " + _stage));
                    }
                } else {
                    throw(MorphioError("Could not open " + path + " repair stage " + _stage));
                }
            }
        }();

        _sections.reset(new HighFive::DataSet(dataset));

        const auto dims = dataset.getSpace().getDimensions();

        if (dims.size() != 2 || dims[1] != _structureV2Columns) {
            throw(MorphioError("Error reading morphologies " + _uri +
                               " bad number of dimensions in 'structure' dataspace"));
        }

        std::vector<std::vector<int>> vec;
        vec.resize(dims[0] - 1);
        dataset.read(vec);
        int firstSectionOffset = vec[1][0];
        sections.reserve(sections.size() + vec.size() - 1);
        bool skipFirst = true;
        for (const auto& p : vec) {
            if (skipFirst) {
                skipFirst = false;
                continue;
            }
            sections.emplace_back(Property::Section::Type{p[0] - firstSectionOffset, p[1] - 1});
        }

        return firstSectionOffset;
    }

    auto selection = _sections->select({0, 0}, {_sectionsDims[0], 2}, {1, 2});

    std::vector<std::vector<int>> vec;
    vec.resize(_sectionsDims[0]);
    selection.read(vec);

    if (vec.size() < 2)  // Neuron without any neurites
        return -1;

    int firstSectionOffset = vec[1][0];

    sections.reserve(sections.size() + vec.size() - 1);
    bool skipFirst = true;  // Skipping soma section
    for (const auto& p : vec) {
        if (skipFirst) {
            skipFirst = false;
            continue;
        }
        sections.emplace_back(Property::Section::Type{p[0] - firstSectionOffset, p[1] - 1});
    }

    return firstSectionOffset;
}

void MorphologyHDF5::_readSectionTypes() {
    auto& types = _properties.get<Property::SectionType>();

    if (_properties.version() == MORPHOLOGY_VERSION_H5_2) {
        auto dataset = [this]() {
            std::string path = "/" + _g_root + "/" + _g_structure + "/" + _d_type;
            try {
                return _group.getDataSet(path);
            } catch (HighFive::DataSetException&) {
                throw(MorphioError("Could not open " + path + " dataset for morphology: " + _uri));
            }
        }();

        const auto dims = dataset.getSpace().getDimensions();
        if (dims.size() != 2 || dims[1] != 1) {
            throw(MorphioError("Error reading morhologies: " + _uri +
                               " bad number of dimensions in 'sectiontype' dataspace"));
        }

        types.resize(dims[0]);
        dataset.read(types);
        types.erase(types.begin());  // remove soma type
        for (int type : types) {
            if (type > SECTION_CUSTOM_START || type < 0) {
                throw morphio::RawDataError(
                    _err.ERROR_UNSUPPORTED_SECTION_TYPE(0, static_cast<SectionType>(type)));
            }
        }
        return;
    }

    auto selection = _sections->select({0, 1}, {_sectionsDims[0], 1});
    types.resize(_sectionsDims[0]);
    selection.read(types);
    types.erase(types.begin());  // remove soma type
    for (int type : types) {
        if (type > SECTION_CUSTOM_START || type < 0) {
            throw morphio::RawDataError(
                _err.ERROR_UNSUPPORTED_SECTION_TYPE(0, static_cast<SectionType>(type)));
        }
    }
}


void MorphologyHDF5::_readPerimeters(int firstSectionOffset) {
    if (_properties.version() != MORPHOLOGY_VERSION_H5_1_1 || noNeurites(firstSectionOffset))
        return;

    try {
        HighFive::SilenceHDF5 silence;
        HighFive::DataSet dataset = _group.getDataSet(_d_perimeters);

        auto dims = dataset.getSpace().getDimensions();
        if (dims.size() != 1) {
            throw(MorphioError("Error reading morhologies: " + _uri +
                               " bad number of dimensions in 'perimeters' dataspace"));
        }

        std::vector<float> perimeters;
        perimeters.resize(dims[0]);
        dataset.read(perimeters);
        _properties.get<Property::Perimeter>().assign(perimeters.begin() + firstSectionOffset,
                                                      perimeters.end());
    } catch (...) {
        if (_properties._cellLevel._cellFamily == FAMILY_GLIA)
            throw MorphioError("No empty perimeters allowed for glia " + _uri + "morphology");
    }
}

template <typename T>
void MorphologyHDF5::_read(const std::string& groupName,
                           const std::string& _dataset,
                           MorphologyVersion version,
                           unsigned int expectedDimension,
                           T& data) {
    if (_properties.version() != version)
        return;
    try {
        const auto group = _group.getGroup(groupName);

        HighFive::DataSet dataset = group.getDataSet(_dataset);

        auto dims = dataset.getSpace().getDimensions();
        if (dims.size() != expectedDimension) {
            throw(MorphioError("'Error reading morhologies: " + _uri +
                               " bad number of dimensions in 'perimeters' dataspace"));
        }

        data.resize(dims[0]);
        dataset.read(data);
    } catch (...) {
        if (_properties._cellLevel._cellFamily == FAMILY_GLIA)
            throw MorphioError(
                "No empty perimeters allowed for glia "
                "morphology");
    }
}

void MorphologyHDF5::_readEndoplasmicReticulum() {
    {
        HighFive::SilenceHDF5 silence;

        try {
            const auto group = _group.getGroup(_g_endoplasmic_reticulum);
        } catch (const HighFive::GroupException&) {
            return;
        }
    }


    _read(_g_endoplasmic_reticulum,
          _d_section_index,
          MORPHOLOGY_VERSION_H5_1_1,
          1,
          _properties._endoplasmicReticulumLevel._sectionIndex);
    _read(_g_endoplasmic_reticulum,
          _d_volume,
          MORPHOLOGY_VERSION_H5_1_1,
          1,
          _properties._endoplasmicReticulumLevel._volume);
    _read(_g_endoplasmic_reticulum,
          _d_surface_area,
          MORPHOLOGY_VERSION_H5_1_1,
          1,
          _properties._endoplasmicReticulumLevel._surfaceArea);
    _read(_g_endoplasmic_reticulum,
          _d_filament_count,
          MORPHOLOGY_VERSION_H5_1_1,
          1,
          _properties._endoplasmicReticulumLevel._filamentCount);
}

void MorphologyHDF5::_readMitochondria() {
    {
        HighFive::SilenceHDF5 silence;

        try {
            const auto group = _group.getGroup(_g_mitochondria);
        } catch (HighFive::GroupException&) {
            return;
        }
    }

    std::vector<std::vector<float>> points;
    _read(_g_mitochondria, _d_points, MORPHOLOGY_VERSION_H5_1_1, 2, points);

    auto& mitoSectionId = _properties.get<Property::MitoNeuriteSectionId>();
    auto& pathlength = _properties.get<Property::MitoPathLength>();
    auto& diameters = _properties.get<Property::MitoDiameter>();
    mitoSectionId.reserve(mitoSectionId.size() + points.size());
    pathlength.reserve(pathlength.size() + points.size());
    diameters.reserve(diameters.size() + points.size());
    for (const auto& p : points) {
        mitoSectionId.push_back(static_cast<uint32_t>(p[0]));
        pathlength.push_back(p[1]);
        diameters.push_back(p[2]);
    }

    std::vector<std::vector<int32_t>> structure;
    _read(_g_mitochondria, "structure", MORPHOLOGY_VERSION_H5_1_1, 2, structure);

    auto& mitoSection = _properties.get<Property::MitoSection>();
    mitoSection.reserve(mitoSection.size() + structure.size());
    for (auto& s : structure)
        mitoSection.emplace_back(Property::MitoSection::Type{s[0], s[1]});
}

}  // namespace h5
}  // namespace readers
}  // namespace morphio<|MERGE_RESOLUTION|>--- conflicted
+++ resolved
@@ -72,11 +72,7 @@
         return MorphologyHDF5(file.getGroup("/")).load();
 
     } catch (const HighFive::FileException& exc) {
-<<<<<<< HEAD
         throw morphio::RawDataError("Could not open morphology file " + uri + ": " + exc.what());
-=======
-        throw morphio::RawDataError("Could not open morphology file " + _uri + ": " + exc.what());
->>>>>>> fdb66f0e
     }
 }
 
