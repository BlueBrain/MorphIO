/*
 * Copyright (C) 2015 Adrien Devresse <adrien.devresse@epfl.ch>
 *
 * This library is free software; you can redistribute it and/or
 * modify it under the terms of the GNU Lesser General Public
 * License as published by the Free Software Foundation; either
 * version 2.1 of the License, or (at your option) any later version.
 *
 * This library is distributed in the hope that it will be useful,
 * but WITHOUT ANY WARRANTY; without even the implied warranty of
 * MERCHANTABILITY or FITNESS FOR A PARTICULAR PURPOSE.  See the GNU
 * Lesser General Public License for more details.
 *
 * You should have received a copy of the GNU Lesser General Public
 * License along with this library; if not, write to the Free Software
 * Foundation, Inc., 51 Franklin Street, Fifth Floor, Boston, MA  02110-1301 USA
 *
 */

#include <morpho/morpho_h5_v1.hpp>
#include <morpho/morpho_stats.hpp>

#include <chrono>
#include <tuple>

#include <boost/numeric/ublas/blas.hpp>
#include <boost/numeric/ublas/matrix.hpp>
#include <boost/numeric/ublas/matrix_proxy.hpp>

#include <highfive/H5DataSet.hpp>
#include <highfive/H5Object.hpp>

#include <hadoken/format/format.hpp>

#include <hadoken/geometry/geometry.hpp>
#include <hadoken/ublas/ublas.hpp>

<<<<<<< HEAD
#define _DEBUG true

namespace morpho{
=======
namespace morpho {
>>>>>>> 7a5121e6

namespace h5_v1 {

namespace {

void split_xyz_and_distance(const mat_points& raw_points,
                            std::vector<point>& points,
                            std::vector<double>& radius) {
    points.resize(raw_points.size1());
    radius.resize(raw_points.size1());

    for (auto i = std::size_t(0); i < raw_points.size1(); ++i) {
        points[i] = point(raw_points(i, 0), raw_points(i, 1), raw_points(i, 2));
        radius[i] = raw_points(i, 3) / 2.0; // radius -> /2
    }
}

neuron_struct_type branch_type_from_h5v1(const int type_id) {
    switch (type_id) {
    case 1:
        return neuron_struct_type::soma;
    case 2:
        return neuron_struct_type::axon;
    case 3:
        return neuron_struct_type::dentrite_basal;
    case 4:
        return neuron_struct_type::dentrite_apical;
    default:
        throw std::runtime_error("invalid cell type in morphology");
    }
}

int h5v1_from_branch_type(neuron_struct_type btype) {
    switch (btype) {
    case neuron_struct_type::soma:
        return 1;
    case neuron_struct_type::axon:
        return 2;
    case neuron_struct_type::dentrite_basal:
        return 3;
    case neuron_struct_type::dentrite_apical:
        return 4;
    default:
        throw std::runtime_error("invalid cell type in morphology");
    }
}
<<<<<<< HEAD

glia_struct_type glia_branch_type_from_h5v1( const int type_id ){
    switch(type_id) {
        case 1:
            return glia_struct_type::soma;
        case 2:
            return glia_struct_type::glia_process;
        case 3:
            return glia_struct_type::glia_endfoot;
        default:
            throw std::runtime_error("invalid glia cell type in morphology");
    }
=======
>>>>>>> 7a5121e6
}
}


namespace fmt = hadoken::format;

<<<<<<< HEAD
morpho_reader::morpho_reader(const std::string & myfilename)  :
    h5_file(myfilename),
    filename(myfilename),
    structures(h5_file.getDataSet("/structure")),
    points(h5_file.getDataSet("/points")) {

    if ( h5_file.exist("metadata") ) {
        metadata = h5_file.getGroup("/metadata");
    }
}

mat_points morpho_reader::get_points_raw() const{
=======
morpho_reader::morpho_reader(const std::string& myfilename)
    : h5_file(myfilename), filename(myfilename),
      structures(h5_file.getDataSet("/structure")),
      points(h5_file.getDataSet("/points")) {}

mat_points morpho_reader::get_points_raw() const {
>>>>>>> 7a5121e6

    mat_points res;

    points.read<mat_points>(res);

    return res;
}

<<<<<<< HEAD


morpho_reader::range morpho_reader::get_branch_range_raw(int id) const{
=======
morpho_reader::range morpho_reader::get_branch_range_raw(int id) const {
>>>>>>> 7a5121e6
    mat_index structure_ids;

    const std::size_t n_struct = structures.getSpace().getDimensions()[0];
    const std::size_t n_points = points.getSpace().getDimensions()[0];

    if (id < 0 || std::size_t(id) >= n_struct) {
        throw std::runtime_error(fmt::scat(" branch ", id, " out of range"));
    }

    const bool is_last_branch = std::size_t(id) >= (n_struct - 1);
    std::size_t nlines = (is_last_branch) ? 1 : 2;

    auto slice = structures.select({std::size_t(id), std::size_t(0)},
                                   {nlines, std::size_t(3)});

    slice.read<mat_index>(structure_ids);

    assert(structure_ids.size2() == 3);
    assert(structure_ids.size1() == 1 || structure_ids.size1() == 2);

    const std::size_t offset_branch = structure_ids(0, 0);

    const std::size_t nelem_branch =
        ((structure_ids.size1() == 2) ? structure_ids(1, 0) : n_points) -
        offset_branch;

    if (offset_branch >= n_points || nelem_branch >= n_points) {
        throw std::runtime_error(
            fmt::scat("invalid offset/counter in morphology at branch ", id));
    }

    return std::make_pair(offset_branch, nelem_branch);
}

mat_points morpho_reader::get_soma_points_raw() const {

    mat_points res;
    mat_index structure_soma;

    {
        auto slice = structures.select({0, 0}, {1, 3});
        slice.read<mat_index>(structure_soma);

        if (structure_soma(0, 1) != 1) {
            throw std::runtime_error(fmt::scat(
                "morphology ", filename,
                " does not have a soma for first /structure element "));
        }
    }

    auto range_soma = get_branch_range_raw(0);
<<<<<<< HEAD
    auto slice_soma = points.select({range_soma.first, 0}, {range_soma.second, 4});
=======

    auto slice_soma =
        points.select({range_soma.first, 0}, {range_soma.second, 4});
>>>>>>> 7a5121e6

    slice_soma.read(res);
    return res;
}

mat_index morpho_reader::get_struct_raw() const {
    mat_index res;
    structures.read<mat_index>(res);

    return res;
}


cell_family morpho_reader::get_cell_family() const  {

    if( ! metadata.hasAttribute("cell_family") ) {
        return cell_family::NEURON;
    }

    int cell_type = get_metadata<int>("cell_family");

    if (_DEBUG)
        std::cout << "Cell has specification of family: " << cell_type << std::endl;

    if (cell_type == 0) {
        return cell_family::NEURON;
    }
    if (cell_type == 1) {
        return cell_family::GLIA;
    }
    throw std::runtime_error("invalid cell family in morphology: " + cell_type);
}


morpho_reader::meta_map morpho_reader::get_metadata() const {
    morpho_reader::meta_map metaprops;

    std::vector<std::string> all_metas = metadata.listAttributeNames();
    std::string prop_value;

    for(std::string attr_name : all_metas) {
        HighFive::Attribute att = metadata.getAttribute(attr_name);
        att.read(prop_value);
        metaprops[attr_name] = prop_value;
    }

    return metaprops;
}

template<typename T>
T morpho_reader::get_metadata(const std::string attr_name) const {
    HighFive::Attribute att = metadata.getAttribute(attr_name);
    T prop_value;
    att.read(prop_value);
    return prop_value;
}



/// check if branch has duplicted points with parent
static inline bool check_duplicated_point(mat_range_points& prev_range,
                                          mat_range_points& range) {
    namespace geo = hadoken::geometry::cartesian;
    std::size_t prev_range_last_elem = prev_range.size1() - 1;
    const geo::point3d point_prev(prev_range(prev_range_last_elem, 0),
                                  prev_range(prev_range_last_elem, 1),
                                  prev_range(prev_range_last_elem, 2));
    const geo::point3d point_new(range(0, 0), range(0, 1), range(0, 2));

    if (geo::distance(point_prev, point_new) <= 0.001) {
        std::cout << "duplicated point" << std::endl;
        return true;
    }
    std::cout << "not duplicated" << std::endl;
    return false;
}

morpho_tree morpho_reader::create_morpho_tree() const {

    namespace ublas = boost::numeric::ublas;

    morpho_tree res;

    {
        // create soma

        std::shared_ptr<neuron_soma> soma;
        mat_points raw_soma_points = get_soma_points_raw();

        std::vector<point> soma_points;
        std::vector<double> soma_distance;

        split_xyz_and_distance(raw_soma_points, soma_points, soma_distance);

        // if single element
        //  -> we need to modelise the soma as a sphere : one point + radius
        // else
        //  -> we have a line loop, import all points
        if (soma_points.size() == 1) {
            soma.reset(new neuron_soma(soma_points[0], soma_distance[0]));
        } else {
            soma.reset(new neuron_soma(std::move(soma_points)));
        }

        res.add_node(-1, std::static_pointer_cast<morpho_node>(soma));
    }

    {
        namespace ublas = boost::numeric::ublas;

        auto points_raw = get_points_raw();
        auto struct_raw = get_struct_raw();

        // create branch
        const std::size_t n_branch = structures.getSpace().getDimensions()[0];
        for (std::size_t i = 1; i < n_branch; ++i) {
            mat_points branch_raw;

            auto raw_mat_range = get_branch_range_raw(i);

            const std::size_t n_row = raw_mat_range.second;
            const std::size_t n_col = 4;
            branch_raw.resize(n_row, n_col);

            // first line -> end segment previous branch
            const int prev_id = struct_raw(i, 2);

            mat_range_points range_points_raw(
                points_raw,
                morpho::range(raw_mat_range.first, raw_mat_range.first + n_row),
                morpho::range(0, n_col));
            branch_raw = range_points_raw;

            std::vector<point> branch_points;
            std::vector<double> branch_radius;

            split_xyz_and_distance(range_points_raw, branch_points,
                                   branch_radius);

            std::shared_ptr<neuron_branch> b(new neuron_branch(
                branch_type_from_h5v1(struct_raw(i, 1)),
                std::move(branch_points), std::move(branch_radius)));
            res.add_node(prev_id, b);
        }
    }

    return res;
}

morpho_writer::morpho_writer(const std::string& f)
    : h5_file(f, HighFive::File::ReadWrite | HighFive::File::Create |
                     HighFive::File::Truncate),
      filename(f) {}

static void export_tree_to_raw(const morpho_tree& tree, mat_index& raw_index,
                               mat_points& raw_points) {
    const std::size_t number_node = tree.get_tree_size();
    std::size_t offset_struct = 0;
    std::size_t offset_points = 0;

    for (std::size_t i = 0; i < number_node; ++i) {
        const morpho_node& node = tree.get_node(i);

        if (node.is_of_type(morpho_node_type::neuron_soma_type)) {
            const neuron_soma& soma = static_cast<const neuron_soma&>(node);
            auto line_loop = soma.get_line_loop();
            raw_index(offset_struct, 0) = offset_points;
            raw_index(offset_struct, 1) =
                h5v1_from_branch_type(neuron_struct_type::soma); // soma
            raw_index(offset_struct, 2) = -1;
            offset_struct++;

            if (line_loop.size() != 1) { // real line loop

                for (const auto& point : line_loop) {
                    raw_points(offset_points, 0) = point(0);
                    raw_points(offset_points, 1) = point(1);
                    raw_points(offset_points, 2) = point(2);
                    raw_points(offset_points, 3) =
                        0.0; // arbitrary radius for soma ring
                    offset_points++;
                }
            } else { // simple soma sphere
                // single point with propre radius for soma sphere
                sphere soma_sphere = soma.get_sphere();
                raw_points(offset_points, 0) = soma_sphere.get_center()(0);
                raw_points(offset_points, 1) = soma_sphere.get_center()(1);
                raw_points(offset_points, 2) = soma_sphere.get_center()(2);
                raw_points(offset_points, 3) = soma_sphere.get_radius() * 2.0;
                offset_points++;
            }
        } else if (node.is_of_type(morpho_node_type::neuron_branch_type)) {
            const neuron_branch& branch =
                static_cast<const neuron_branch&>(node);
            const auto& points = branch.get_points();
            const auto& radius = branch.get_radius();
            assert(points.size() == radius.size());

            raw_index(offset_struct, 0) = offset_points;
            raw_index(offset_struct, 1) =
                h5v1_from_branch_type(branch.get_branch_type()); // soma
            raw_index(offset_struct, 2) = tree.get_parent(i);
            offset_struct++;

            std::size_t index = 0;
            for (const auto& point : points) {
                raw_points(offset_points, 0) = point(0);
                raw_points(offset_points, 1) = point(1);
                raw_points(offset_points, 2) = point(2);
                raw_points(offset_points, 3) =
                    radius[index] * 2.0; // h5v1 store diameter
                index++;
                offset_points++;
            }
        }
    }
}

void morpho_writer::write(const morpho_tree& tree) {
    using namespace HighFive;
    const std::size_t number_of_branch = stats::total_number_branches(tree);
    const std::size_t number_of_points = stats::total_number_point(tree);

    std::time_t time_point = std::chrono::system_clock::to_time_t(
        std::chrono::system_clock::time_point());

    mat_points raw_points(number_of_points, 4);
    mat_index raw_struct(number_of_branch, 3);

    std::vector<std::string> comment = {fmt::scat(
        " created out by morpho_tool v1", " the ", std::ctime(&time_point))};

    DataSet dpoints =
        h5_file.createDataSet<double>("/points", DataSpace::From(raw_points));
    DataSet dstructures = h5_file.createDataSet<int32_t>(
        "/structure", DataSpace::From(raw_struct));
    Attribute acomment = h5_file.createAttribute<std::string>(
        "comment", DataSpace::From(comment));

    export_tree_to_raw(tree, raw_struct, raw_points);

    dpoints.write(raw_points);
    dstructures.write(raw_struct);
    // add a comment to trace generation
    acomment.write(comment);
}

<<<<<<< HEAD

} //h5_v1

} // morpho
=======
} // h5_v1
>>>>>>> 7a5121e6

} // morpho<|MERGE_RESOLUTION|>--- conflicted
+++ resolved
@@ -35,13 +35,7 @@
 #include <hadoken/geometry/geometry.hpp>
 #include <hadoken/ublas/ublas.hpp>
 
-<<<<<<< HEAD
-#define _DEBUG true
-
-namespace morpho{
-=======
 namespace morpho {
->>>>>>> 7a5121e6
 
 namespace h5_v1 {
 
@@ -88,7 +82,6 @@
         throw std::runtime_error("invalid cell type in morphology");
     }
 }
-<<<<<<< HEAD
 
 glia_struct_type glia_branch_type_from_h5v1( const int type_id ){
     switch(type_id) {
@@ -101,35 +94,25 @@
         default:
             throw std::runtime_error("invalid glia cell type in morphology");
     }
-=======
->>>>>>> 7a5121e6
-}
-}
+}
+
+}
+
 
 
 namespace fmt = hadoken::format;
 
-<<<<<<< HEAD
-morpho_reader::morpho_reader(const std::string & myfilename)  :
-    h5_file(myfilename),
-    filename(myfilename),
-    structures(h5_file.getDataSet("/structure")),
-    points(h5_file.getDataSet("/points")) {
-
-    if ( h5_file.exist("metadata") ) {
-        metadata = h5_file.getGroup("/metadata");
-    }
-}
-
-mat_points morpho_reader::get_points_raw() const{
-=======
 morpho_reader::morpho_reader(const std::string& myfilename)
     : h5_file(myfilename), filename(myfilename),
       structures(h5_file.getDataSet("/structure")),
-      points(h5_file.getDataSet("/points")) {}
-
-mat_points morpho_reader::get_points_raw() const {
->>>>>>> 7a5121e6
+      points(h5_file.getDataSet("/points")) 
+{
+    if ( h5_file.exist("metadata") ) {
+        metadata = h5_file.getGroup("/metadata");
+    }
+}
+
+mat_points morpho_reader::get_points_raw() const{
 
     mat_points res;
 
@@ -138,13 +121,7 @@
     return res;
 }
 
-<<<<<<< HEAD
-
-
-morpho_reader::range morpho_reader::get_branch_range_raw(int id) const{
-=======
 morpho_reader::range morpho_reader::get_branch_range_raw(int id) const {
->>>>>>> 7a5121e6
     mat_index structure_ids;
 
     const std::size_t n_struct = structures.getSpace().getDimensions()[0];
@@ -185,6 +162,7 @@
     mat_index structure_soma;
 
     {
+
         auto slice = structures.select({0, 0}, {1, 3});
         slice.read<mat_index>(structure_soma);
 
@@ -196,20 +174,18 @@
     }
 
     auto range_soma = get_branch_range_raw(0);
-<<<<<<< HEAD
-    auto slice_soma = points.select({range_soma.first, 0}, {range_soma.second, 4});
-=======
 
     auto slice_soma =
         points.select({range_soma.first, 0}, {range_soma.second, 4});
->>>>>>> 7a5121e6
 
     slice_soma.read(res);
+
     return res;
 }
 
 mat_index morpho_reader::get_struct_raw() const {
     mat_index res;
+
     structures.read<mat_index>(res);
 
     return res;
@@ -223,9 +199,6 @@
     }
 
     int cell_type = get_metadata<int>("cell_family");
-
-    if (_DEBUG)
-        std::cout << "Cell has specification of family: " << cell_type << std::endl;
 
     if (cell_type == 0) {
         return cell_family::NEURON;
@@ -450,13 +423,6 @@
     acomment.write(comment);
 }
 
-<<<<<<< HEAD
-
-} //h5_v1
-
-} // morpho
-=======
 } // h5_v1
->>>>>>> 7a5121e6
 
 } // morpho