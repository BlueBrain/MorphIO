--- conflicted
+++ resolved
@@ -94,15 +94,9 @@
         bool ret = true;
         while (true)
         {
-<<<<<<< HEAD
             ret &= parse_neurite_section(parent_id, token);
-            if (lex_.ended() || (lex_.current()->id != +Token::PIPE
-                                 && lex_.current()->id != +Token::LPAREN))
-=======
-            ret &= parse_neurite_section(parent_id, section_type);
             if (lex_.ended() || (lex_.current()->id != +Token::PIPE &&
                                  lex_.current()->id != +Token::LPAREN))
->>>>>>> 432986c4
             {
                 break;
             }
@@ -160,34 +154,7 @@
             else if (is_end_of_section(id))
             {
                 if (!points.empty())
-<<<<<<< HEAD
                     _create_soma_or_section(token, parent_id, points, diameters);
-=======
-                {
-                    minimorph::Property::PointLevel properties;
-                    properties._points = points;
-                    properties._diameters = diameters;
-                    std::cout << "section_type: " << section_type << std::endl;
-                    if (section_type == SECTION_SOMA)
-                    {
-                        assert(nb_.soma().type() == SECTION_UNDEFINED &&
-                               "found two soma sections");
-                        nb_.soma() = builder::Soma(properties, SECTION_SOMA);
-                    }
-                    else
-                    {
-                        if (parent_id == -1)
-                            section_id =
-                                nb_.createNeurite(section_type, properties);
-                        else
-                            section_id =
-                                nb_.appendSection(nb_.sections()[parent_id],
-                                                  section_type, properties);
-                    }
-                    points.clear();
-                    diameters.clear();
-                }
->>>>>>> 432986c4
                 return true;
             }
             else if (is_end_of_branch(id))
@@ -223,32 +190,7 @@
                 {
                     if (!points.empty())
                     {
-<<<<<<< HEAD
                         section_id = _create_soma_or_section(token, parent_id, points, diameters);
-=======
-                        minimorph::Property::PointLevel properties;
-                        properties._points = points;
-                        properties._diameters = diameters;
-                        if (section_type == SECTION_SOMA)
-                        {
-                            assert(nb_.soma().type() == SECTION_UNDEFINED &&
-                                   "found two soma sections");
-                            nb_.soma() =
-                                builder::Soma(properties, SECTION_SOMA);
-                        }
-                        else
-                        {
-                            if (parent_id == -1)
-                                section_id =
-                                    nb_.createNeurite(section_type, properties);
-                            else
-                                section_id =
-                                    nb_.appendSection(nb_.sections()[parent_id],
-                                                      section_type, properties);
-                        }
-                        points.clear();
-                        diameters.clear();
->>>>>>> 432986c4
                     }
                     parse_neurite_branch(section_id, token);
                 }
