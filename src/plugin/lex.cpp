#include <minimorph/types.h>

#include <lexertl/debug.hpp>
#include <lexertl/generator.hpp>
#include <lexertl/iterator.hpp>
#include <lexertl/lookup.hpp>

namespace minimorph
{
namespace plugin
{
namespace asc
{
enum class Token
{
    EOF_,
    WS = 1,
    NEWLINE,
    COMMENT,
    LPAREN,
    RPAREN,
    LSPINE,
    RSPINE,
    COMMA,
    PIPE,
    WORD,
    STRING,
    NUMBER,

    // neurite types
    AXON,
    APICAL,
    DENDRITE,
    CELLBODY,

    // Special WORDS
    COLOR = 101,
    RGB,

    // end of branch weirdness
    GENERATED,
    HIGH,
    INCOMPLETE,
    LOW,
    NORMAL,
    MIDPOINT,
};

<<<<<<< HEAD
const std::map <Token, SectionType> TokenSectionTypeMap {
    { Token::AXON, SECTION_AXON },
    { Token::APICAL, SECTION_APICAL_DENDRITE },
    { Token::DENDRITE, SECTION_DENDRITE }
};
=======
const std::map<Token, SectionType> TokenSectionTypeMap{
    {Token::AXON, SECTION_AXON},
    {Token::APICAL, SECTION_APICAL_DENDRITE},
    {Token::DENDRITE, SECTION_DENDRITE},
    {Token::CELLBODY, SECTION_SOMA}};
>>>>>>> 432986c4

constexpr bool operator==(int lhs, Token type)
{
    return lhs == static_cast<int>(type);
}

inline std::ostream& operator<<(std::ostream& s, const Token& t)
{
    switch (t)
    {
#define Q(x) #x
#define T(TOK)       \
    case Token::TOK: \
        s << Q(TOK); \
        break;
        T(EOF_)
        T(WS)
        T(NEWLINE)
        T(COMMENT)
        T(LPAREN)
        T(RPAREN)
        T(LSPINE)
        T(RSPINE)
        T(COMMA)
        T(PIPE)
        T(WORD)
        T(STRING)
        T(NUMBER)
        T(AXON)
        T(APICAL)
        T(DENDRITE)
        T(CELLBODY)
        T(COLOR)
        T(RGB)
        T(GENERATED)
        T(HIGH)
        T(INCOMPLETE)
        T(LOW)
        T(NORMAL)
        T(MIDPOINT)
    default:
        s << "Unknown";
#undef T
#undef Q
    }

    return s;
}

constexpr std::size_t operator+(Token type)
{
    return static_cast<std::size_t>(type);
}

class NeurolucidaLexer
{
    lexertl::state_machine sm_;

    lexertl::siterator current_;
    lexertl::siterator next_;

    mutable size_t current_line_num_ = 1;
    mutable size_t next_line_num_ = 1;
    bool debug_;

public:
    NeurolucidaLexer(bool debug = false)
        : debug_(debug)
    {
        lexertl::rules rules;
        build_lexer(rules, sm_);
    }

    void start_parse(const std::string& input)
    {
        current_ = next_ = lexertl::siterator(input.begin(), input.end(), sm_);
        // will set the above, current_ to next_, AND consume whitespace
        consume();
    }

    void build_lexer(lexertl::rules& rules_, lexertl::state_machine& sm_)
    {
        rules_.push("\n", +Token::NEWLINE);
        rules_.push("[ \t\r]+", +Token::WS);
        rules_.push(";[^\n]*", +Token::COMMENT);

        rules_.push("\\(", +Token::LPAREN);
        rules_.push("\\)", +Token::RPAREN);

        rules_.push("<\\(", +Token::LSPINE);
        rules_.push("\\)>", +Token::RSPINE);

        rules_.push(",", +Token::COMMA);
        rules_.push("\\|", +Token::PIPE);

        rules_.push("Color", +Token::COLOR);

        rules_.push("Axon", +Token::AXON);
        rules_.push("Apical", +Token::APICAL);
        rules_.push("Dendrite", +Token::DENDRITE);
        // rules_.push("\\\"CellBody\\\"", +Token::CELLBODY);
        rules_.push("CellBody", +Token::CELLBODY);

        rules_.push("Generated", +Token::GENERATED);
        rules_.push("High", +Token::HIGH);
        rules_.push("Incomplete", +Token::INCOMPLETE);
        rules_.push("Low", +Token::LOW);
        rules_.push("Normal", +Token::NORMAL);
        rules_.push("Midpoint", +Token::MIDPOINT);

        rules_.push("\\\"[^\"]*\\\"", +Token::STRING);

        rules_.push("-?[0-9]+(\\.[0-9]+)?([eE][+-]?[0-9]+)?", +Token::NUMBER);
        rules_.push("[a-zA-Z][0-9a-zA-Z]+", +Token::WORD);

        lexertl::generator::build(rules_, sm_);
        sm_.minimise();
        if (debug_)
        {
            lexertl::debug::dump(sm_, std::cout);
        }
    }

    size_t line_num() const { return current_line_num_; }
    const lexertl::siterator current() const { return current_; }
    const lexertl::siterator peek() const { return next_; }
    static size_t skip_whitespace(lexertl::siterator& iter)
    {
        const lexertl::siterator end;
        size_t endlines = 0;
        while (iter != end)
        {
            if (iter->id == +Token::NEWLINE)
            {
                ++endlines;
                ++iter;
            }
            else if (iter->id == +Token::WS || iter->id == +Token::COMMENT)
            {
                ++iter;
            }
            else
            {
                break;
            }
        }
        return endlines;
    }

    bool ended() const
    {
        const lexertl::siterator end;
        return current() == end;
    }

    const lexertl::siterator consume(Token t, std::string msg = "")
    {
        if (!msg.empty())
        {
            expect(t, msg.c_str());
        }
        else
        {
            expect(t, "Consume");
        }
        return consume();
    }

    const lexertl::siterator consume()
    {
        const lexertl::siterator end;
        if (ended())
        {
            throw std::runtime_error("Can't iterate past the end");
        }

        lexertl::siterator temp(next_);
        current_ = next_;
        next_ = temp;

        current_line_num_ = next_line_num_;

        if (next_ != end)
        {
            ++next_;
            next_line_num_ += skip_whitespace(next_);
        }

        if (debug_)
        {
            state();
        }

        return current_;
    }

    void state() const
    {
        std::cout << "Id: " << Token(current_->id) << ", Token: '"
                  << current_->str() << "' line: " << current_line_num_
                  << " Next Id: " << Token(next_->id) << ", Token: '"
                  << next_->str() << "' line: " << next_line_num_ << std::endl;
    }

    void expect(Token t, const char* msg) const
    {
        if (current()->id != +t)
        {
            std::cout << "Expected: " << t << " but got " << current()->id
                      << ' ' << msg << std::endl;
            throw std::runtime_error("Unexpected token");
        }
    }

    // advance iterator until sexp is consumed, including final paren
    void consume_until_balanced_paren()
    {
        expect(Token::LPAREN,
               "consume_until_balanced_paren should start in LPAREN");
        size_t opening_count = 1;
        while (opening_count != 0)
        {
            size_t id = consume()->id;
            switch (id)
            {
            case +Token::RPAREN:
                --opening_count;
                break;
            case +Token::LPAREN:
                ++opening_count;
                break;
            default:
                break;
            }
            if (ended())
            {
                throw std::runtime_error(
                    "Hit end of file before balanced parens");
            }
        }
        consume(Token::RPAREN,
                "consume_until_balanced_paren should end in RPAREN");
    }
};

} // namespace asc
} // namespace plugin
} // namespace minimorph<|MERGE_RESOLUTION|>--- conflicted
+++ resolved
@@ -46,19 +46,10 @@
     MIDPOINT,
 };
 
-<<<<<<< HEAD
-const std::map <Token, SectionType> TokenSectionTypeMap {
-    { Token::AXON, SECTION_AXON },
-    { Token::APICAL, SECTION_APICAL_DENDRITE },
-    { Token::DENDRITE, SECTION_DENDRITE }
-};
-=======
 const std::map<Token, SectionType> TokenSectionTypeMap{
     {Token::AXON, SECTION_AXON},
     {Token::APICAL, SECTION_APICAL_DENDRITE},
-    {Token::DENDRITE, SECTION_DENDRITE},
-    {Token::CELLBODY, SECTION_SOMA}};
->>>>>>> 432986c4
+    {Token::DENDRITE, SECTION_DENDRITE}};
 
 constexpr bool operator==(int lhs, Token type)
 {
