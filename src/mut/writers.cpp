#include <cassert>
#include <fstream>

#include <morphio/errorMessages.h>
#include <morphio/mut/mitochondria.h>
#include <morphio/mut/morphology.h>
#include <morphio/mut/glial_cell.h>
#include <morphio/mut/section.h>
#include <morphio/mut/writers.h>
#include <morphio/version.h>

#include <highfive/H5DataSet.hpp>
#include <highfive/H5File.hpp>
#include <highfive/H5Object.hpp>

namespace {

/**
   A structure to get the base type of nested vectors
   https://stackoverflow.com/a/30960730
 **/
template <typename T>
struct base_type {
    using type = T;
};

template <typename T>
struct base_type<std::vector<T>>: base_type<T> {};

constexpr int FLOAT_PRECISION_PRINT = 9;

template <typename Cell>
bool hasPerimeterData(const Cell& morpho) {
    return !morpho.rootSections().empty() && !morpho.rootSections().front()->perimeters().empty();
}

void writeLine(std::ofstream& myfile,
               int id,
               int parentId,
               morphio::SectionType type,
               const morphio::Point& point,
               morphio::floatType diameter) {
    using std::setw;


    myfile << std::to_string(id) << setw(12) << std::to_string(type) << ' ' << setw(12);
    myfile << std::fixed
#if !defined(MORPHIO_USE_DOUBLE)
           << std::setprecision(FLOAT_PRECISION_PRINT)
#endif
           << point[0] << ' ' << setw(12) << point[1] << ' ' << setw(12) << point[2] << ' '
           << setw(12) << diameter / 2 << setw(12);
    myfile << std::to_string(parentId) << '\n';
}

std::string version_string() {
    return std::string("Created by MorphIO v") + morphio::getVersionString();
}

/**
   Only skip duplicate if it has the same diameter
 **/
bool _skipDuplicate(const std::shared_ptr<morphio::mut::Section>& section) {
    return section->diameters().front() == section->parent()->diameters().back();
}

}  // anonymous namespace

namespace morphio {
namespace mut {
namespace writer {

void swc(const Morphology& morphology, const std::string& filename) {
    const auto& soma = morphology.soma();
    const auto& soma_points = soma->points();
    if (soma_points.empty() && morphology.rootSections().empty()) {
        printError(Warning::WRITE_EMPTY_MORPHOLOGY,
                   readers::ErrorMessages().WARNING_WRITE_EMPTY_MORPHOLOGY());
        return;
    }

    if (hasPerimeterData(morphology)) {
        throw WriterError(readers::ErrorMessages().ERROR_PERIMETER_DATA_NOT_WRITABLE());
    }

    std::ofstream myfile(filename);
    using std::setw;

    myfile << "# " << version_string() << std::endl;
    myfile << "# index" << setw(9) << "type" << setw(10) << 'X' << setw(13) << 'Y' << setw(13)
           << 'Z' << setw(13) << "radius" << setw(13) << "parent" << std::endl;

    int segmentIdOnDisk = 1;
    std::map<uint32_t, int32_t> newIds;

    if (!morphology.mitochondria().rootSections().empty())
        printError(Warning::MITOCHONDRIA_WRITE_NOT_SUPPORTED,
                   readers::ErrorMessages().WARNING_MITOCHONDRIA_WRITE_NOT_SUPPORTED());

    const auto& soma_diameters = soma->diameters();

    if (soma_points.empty())
        printError(Warning::WRITE_NO_SOMA, readers::ErrorMessages().WARNING_WRITE_NO_SOMA());

    for (unsigned int i = 0; i < soma_points.size(); ++i) {
        writeLine(myfile,
                  segmentIdOnDisk,
                  i == 0 ? -1 : segmentIdOnDisk - 1,
                  SECTION_SOMA,
                  soma_points[i],
                  soma_diameters[i]);
        ++segmentIdOnDisk;
    }

    for (auto it = morphology.depth_begin(); it != morphology.depth_end(); ++it) {
        const std::shared_ptr<Section>& section = *it;
        const auto& points = section->points();
        const auto& diameters = section->diameters();

        assert(!points.empty() && "Empty section");
        bool isRootSection = section->isRoot();

        // skips duplicate point for non-root sections
        unsigned int firstPoint = ((isRootSection || !_skipDuplicate(section)) ? 0 : 1);
        for (unsigned int i = firstPoint; i < points.size(); ++i) {
            int parentIdOnDisk;
            if (i > firstPoint)
                parentIdOnDisk = segmentIdOnDisk - 1;
            else {
                parentIdOnDisk = (isRootSection ? (soma->points().empty() ? -1 : 1)
                                                : newIds[section->parent()->id()]);
            }

            writeLine(
                myfile, segmentIdOnDisk, parentIdOnDisk, section->type(), points[i], diameters[i]);

            ++segmentIdOnDisk;
        }
        newIds[section->id()] = segmentIdOnDisk - 1;
    }
}

static void _write_asc_points(std::ofstream& myfile,
                              const Points& points,
                              const std::vector<morphio::floatType>& diameters,
                              size_t indentLevel) {
    for (unsigned int i = 0; i < points.size(); ++i) {
        myfile << std::fixed << std::setprecision(FLOAT_PRECISION_PRINT)
               << std::string(indentLevel, ' ') << '(' << points[i][0] << ' ' << points[i][1] << ' '
               << points[i][2] << ' ' << diameters[i] << ")\n";
    }
}

static void _write_asc_section(std::ofstream& myfile,
                               const Morphology& morpho,
                               const std::shared_ptr<Section>& section,
                               size_t indentLevel) {
    std::string indent(indentLevel, ' ');
    _write_asc_points(myfile, section->points(), section->diameters(), indentLevel);

    if (!section->children().empty()) {
        auto children = section->children();
        size_t nChildren = children.size();
        for (unsigned int i = 0; i < nChildren; ++i) {
            myfile << indent << (i == 0 ? "(\n" : "|\n");
            _write_asc_section(myfile, morpho, children[i], indentLevel + 2);
        }
        myfile << indent << ")\n";
    }
}

void asc(const Morphology& morphology, const std::string& filename) {
    const auto& soma = morphology.soma();
    if (soma->points().empty() && morphology.rootSections().empty()) {
        printError(Warning::WRITE_EMPTY_MORPHOLOGY,
                   readers::ErrorMessages().WARNING_WRITE_EMPTY_MORPHOLOGY());
        return;
    }

    if (hasPerimeterData(morphology)) {
        throw WriterError(readers::ErrorMessages().ERROR_PERIMETER_DATA_NOT_WRITABLE());
    }

    std::ofstream myfile(filename);

    if (!morphology.mitochondria().rootSections().empty())
        printError(Warning::MITOCHONDRIA_WRITE_NOT_SUPPORTED,
                   readers::ErrorMessages().WARNING_MITOCHONDRIA_WRITE_NOT_SUPPORTED());

    std::map<morphio::SectionType, std::string> header;
    header[SECTION_AXON] = "( (Color Cyan)\n  (Axon)\n";
    header[SECTION_DENDRITE] = "( (Color Red)\n  (Dendrite)\n";
    header[SECTION_APICAL_DENDRITE] = "( (Color Red)\n  (Apical)\n";

    if (!soma->points().empty()) {
        myfile << "(\"CellBody\"\n  (Color Red)\n  (CellBody)\n";
        _write_asc_points(myfile, soma->points(), soma->diameters(), 2);
        myfile << ")\n\n";
    } else {
        printError(Warning::WRITE_NO_SOMA, readers::ErrorMessages().WARNING_WRITE_NO_SOMA());
    }

    for (const auto& section : morphology.rootSections()) {
        myfile << header.at(section->type());
        _write_asc_section(myfile, morphology, section, 2);
        myfile << ")\n\n";
    }

    myfile << "; " << version_string() << '\n';
}

template <typename T>
HighFive::Attribute write_attribute(HighFive::File& file,
                                    const std::string& name,
                                    const T& version) {
    HighFive::Attribute a_version =
        file.createAttribute<typename T::value_type>(name, HighFive::DataSpace::From(version));
    a_version.write(version);
    return a_version;
}

template <typename T>
HighFive::Attribute write_attribute(HighFive::Group& group,
                                    const std::string& name,
                                    const T& version) {
    HighFive::Attribute a_version =
        group.createAttribute<typename T::value_type>(name, HighFive::DataSpace::From(version));
    a_version.write(version);
    return a_version;
}

template <typename T>
void write_dataset(HighFive::File& file, const std::string& name, const T& raw) {
    HighFive::DataSet dpoints =
        file.createDataSet<typename base_type<T>::type>(name, HighFive::DataSpace::From(raw));

    dpoints.write(raw);
}

template <typename T>
void write_dataset(HighFive::Group& file, const std::string& name, const T& raw) {
    HighFive::DataSet dpoints =
        file.createDataSet<typename base_type<T>::type>(name, HighFive::DataSpace::From(raw));

    dpoints.write(raw);
}

static void mitochondriaH5(HighFive::File& h5_file, const Mitochondria& mitochondria) {
    if (mitochondria.rootSections().empty())
        return;

    Property::Properties properties;
    mitochondria._buildMitochondria(properties);
    auto& p = properties._mitochondriaPointLevel;
    size_t size = p._diameters.size();

    std::vector<std::vector<morphio::floatType>> points;
    std::vector<std::vector<int32_t>> structure;
    points.reserve(size);
    for (unsigned int i = 0; i < size; ++i) {
        points.push_back({static_cast<morphio::floatType>(p._sectionIds[i]),
                          p._relativePathLengths[i],
                          p._diameters[i]});
    }

    auto& s = properties._mitochondriaSectionLevel;
    structure.reserve(s._sections.size());
    for (const auto& section : s._sections) {
        structure.push_back({section[0], section[1]});
    }

    HighFive::Group g_organelles = h5_file.createGroup("organelles");
    HighFive::Group g_mitochondria = g_organelles.createGroup("mitochondria");

    write_dataset(g_mitochondria, "points", points);
    write_dataset(g_mitochondria, "structure", structure);
}


static void endoplasmicReticulumH5(HighFive::File& h5_file, const EndoplasmicReticulum& reticulum) {
    if (reticulum.sectionIndices().empty())
        return;

    HighFive::Group g_organelles = h5_file.createGroup("organelles");
    HighFive::Group g_reticulum = g_organelles.createGroup("endoplasmic_reticulum");

    write_dataset(g_reticulum, "section_index", reticulum.sectionIndices());
    write_dataset(g_reticulum, "volume", reticulum.volumes());
    write_dataset(g_reticulum, "filament_count", reticulum.filamentCounts());
    write_dataset(g_reticulum, "surface_area", reticulum.surfaceAreas());
}


template <typename Cell, typename Node>
void h5(const Cell& morpho, const std::string& filename) {
    const auto& somaPoints = morpho.soma()->points();
    const auto numberOfSomaPoints = somaPoints.size();

    if (numberOfSomaPoints < 1) {
        if (morpho.rootSections().empty()) {
            printError(Warning::WRITE_EMPTY_MORPHOLOGY,
                       readers::ErrorMessages().WARNING_WRITE_EMPTY_MORPHOLOGY());
            return;
        }
        printError(Warning::WRITE_NO_SOMA, readers::ErrorMessages().WARNING_WRITE_NO_SOMA());
    }


    HighFive::File h5_file(filename,
                           HighFive::File::ReadWrite | HighFive::File::Create |
                               HighFive::File::Truncate);

    int sectionIdOnDisk = 1;
    std::map<uint32_t, int32_t> newIds;

    std::vector<std::vector<morphio::floatType>> raw_points;
    std::vector<std::vector<int32_t>> raw_structure;
    std::vector<morphio::floatType> raw_perimeters;

    const auto& somaDiameters = morpho.soma()->diameters();

    const auto numberOfSomaDiameters = somaDiameters.size();


    if (numberOfSomaPoints != numberOfSomaDiameters)
        throw WriterError(readers::ErrorMessages().ERROR_VECTOR_LENGTH_MISMATCH(
            "soma points", numberOfSomaPoints, "soma diameters", numberOfSomaDiameters));


    bool hasPerimeterData_ = hasPerimeterData(morpho);

    for (unsigned int i = 0; i < numberOfSomaPoints; ++i) {
        raw_points.push_back(
            {somaPoints[i][0], somaPoints[i][1], somaPoints[i][2], somaDiameters[i]});

        // If the morphology has some perimeter data, we need to fill some
        // perimeter dummy value in the soma range of the data structure to keep
        // the length matching
        if (hasPerimeterData_) {
            raw_perimeters.push_back(0);
        }
    }

    raw_structure.push_back({0, SECTION_SOMA, -1});
    size_t offset = 0;
    offset += morpho.soma()->points().size();

    for (auto it = morpho.depth_begin(); it != morpho.depth_end(); ++it) {
        const std::shared_ptr<Node>& section = *it;
        int parentOnDisk = (section->isRoot() ? 0 : newIds[section->parent()->id()]);

        const auto& points = section->points();
        const auto& diameters = section->diameters();
        const auto& perimeters = section->perimeters();

        const auto numberOfPoints = points.size();
        const auto numberOfPerimeters = perimeters.size();
        raw_structure.push_back({static_cast<int>(offset),
                static_cast<int>(section->type()), parentOnDisk});

        for (unsigned int i = 0; i < numberOfPoints; ++i)
            raw_points.push_back({points[i][0], points[i][1], points[i][2], diameters[i]});

        if (numberOfPerimeters > 0) {
            if (numberOfPerimeters != numberOfPoints)
                throw WriterError(readers::ErrorMessages().ERROR_VECTOR_LENGTH_MISMATCH(
                    "points", numberOfPoints, "perimeters", numberOfPerimeters));
            for (unsigned int i = 0; i < numberOfPerimeters; ++i)
                raw_perimeters.push_back(perimeters[i]);
        }

        newIds[section->id()] = sectionIdOnDisk++;
        offset += numberOfPoints;
    }

    write_dataset(h5_file, "/points", raw_points);
    write_dataset(h5_file, "/structure", raw_structure);

    HighFive::Group g_metadata = h5_file.createGroup("metadata");

    write_attribute(g_metadata, "version", std::vector<uint32_t>{1, 2});
<<<<<<< HEAD
    write_attribute(g_metadata, "cell_family", std::vector<uint32_t>{Cell::CellType::value});
=======
    write_attribute(g_metadata,
                    "cell_family",
                    std::vector<uint32_t>{static_cast<uint32_t>(morpho.cellFamily())});
>>>>>>> 282ddd49
    write_attribute(h5_file, "comment", std::vector<std::string>{version_string()});

    if (hasPerimeterData_) {
        write_dataset(h5_file, "/perimeters", raw_perimeters);
    }

    mitochondriaH5(h5_file, morpho.mitochondria());
    endoplasmicReticulumH5(h5_file, morpho.endoplasmicReticulum());
}

template void h5<Morphology, Section>(const Morphology& morpho, const std::string& filename);
template void h5<GlialCell, GlialSection>(const GlialCell& morpho, const std::string& filename);

}  // end namespace writer
}  // end namespace mut
}  // end namespace morphio<|MERGE_RESOLUTION|>--- conflicted
+++ resolved
@@ -379,13 +379,8 @@
     HighFive::Group g_metadata = h5_file.createGroup("metadata");
 
     write_attribute(g_metadata, "version", std::vector<uint32_t>{1, 2});
-<<<<<<< HEAD
     write_attribute(g_metadata, "cell_family", std::vector<uint32_t>{Cell::CellType::value});
-=======
-    write_attribute(g_metadata,
-                    "cell_family",
-                    std::vector<uint32_t>{static_cast<uint32_t>(morpho.cellFamily())});
->>>>>>> 282ddd49
+
     write_attribute(h5_file, "comment", std::vector<std::string>{version_string()});
 
     if (hasPerimeterData_) {
