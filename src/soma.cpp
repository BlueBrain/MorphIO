#include <minimorph/section.h>
#include <minimorph/soma.h>

namespace minimorph
{
Soma::Soma(PropertiesPtr properties)
    : _properties(properties)
{
    uint32_t id = 0;
    const auto& points = properties->get<Property::Point>();
    const auto& sections = properties->get<Property::Section>();
    if (id >= sections.size())
        LBTHROW(RawDataError("Requested section ID (" + std::to_string(id) +
                             ") is out of array bounds (array size = " +
                             std::to_string(sections.size()) + ")"));

    const size_t start = sections[id][0];
    const size_t end =
        id == sections.size() - 1 ? points.size() : sections[id + 1][0];
    _range = std::make_pair(start, end);

    if (_range.second <= _range.first)
        LBWARN << "Dereferencing broken soma "
               << "Section range: " << _range.first << " -> " << _range.second
               << std::endl;
}

<<<<<<< HEAD
const SomaType Soma::type() const {
    return _properties->somaType();
=======
const SectionType Soma::type() const
{
    return get<Property::SectionType>()[0];
>>>>>>> 432986c4
}

template <typename TProperty>
const gsl::span<const typename TProperty::Type> Soma::get() const
{
    auto ptr_start = _properties->get<TProperty>().data() + _range.first;
    return gsl::span<const typename TProperty::Type>(ptr_start, _range.second);
}

const Point Soma::somaCenter() const
{
    auto points = get<Property::Point>();
    float x = 0, y = 0, z = 0;
    float size = float(points.size());
    for (const Point& point : points)
    {
        x += point[0];
        y += point[1];
        z += point[2];
    }
    return Point({x / size, y / size, z / size});
}

template const gsl::span<const Property::Point::Type>
    Soma::get<Property::Point>() const;
template const gsl::span<const Property::Diameter::Type>
    Soma::get<Property::Diameter>() const;
}<|MERGE_RESOLUTION|>--- conflicted
+++ resolved
@@ -25,14 +25,9 @@
                << std::endl;
 }
 
-<<<<<<< HEAD
-const SomaType Soma::type() const {
+const SomaType Soma::type() const
+{
     return _properties->somaType();
-=======
-const SectionType Soma::type() const
-{
-    return get<Property::SectionType>()[0];
->>>>>>> 432986c4
 }
 
 template <typename TProperty>
