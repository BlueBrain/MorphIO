name: coverage-test
on: [pull_request, push]

env:
  CC: gcc-9
  CXX: g++-9
  apt_options: -o Acquire::Retries=3

jobs:
  build:
    name: coverage-test
    runs-on: ubuntu-20.04

    # Run on external PRs, but not internal PRs as they'll be run by the push
    if: github.event_name == 'push' || github.event.pull_request.head.repo.full_name != github.repository

    steps:
      - name: Checkout repository
<<<<<<< HEAD
        uses: actions/checkout@v3

=======
        uses: actions/checkout@v4
>>>>>>> 04f22745
      - name: Fetch repository
        run: git fetch --prune --unshallow

      - name: Get submodules
        run: git submodule update --init --force --recursive

      - name: Install packages
        run: |
          sudo apt-get ${{env.apt_options}} update -y
          sudo apt-get ${{env.apt_options}} install -y build-essential libhdf5-dev lcov language-pack-de
      - name: Build and run unittests
        run: |
          locale -a 
          ci/coverage_test.sh

      - name: Upload Coverage to Coveralls
        uses: coverallsapp/github-action@master
        with:
          github-token: ${{ secrets.GITHUB_TOKEN }}
          path-to-lcov: build/build-coverage/coverage.info<|MERGE_RESOLUTION|>--- conflicted
+++ resolved
@@ -16,12 +16,7 @@
 
     steps:
       - name: Checkout repository
-<<<<<<< HEAD
-        uses: actions/checkout@v3
-
-=======
         uses: actions/checkout@v4
->>>>>>> 04f22745
       - name: Fetch repository
         run: git fetch --prune --unshallow
 
