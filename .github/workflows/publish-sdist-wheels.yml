<<<<<<< HEAD
name: Publish sdist and wheels for macos, manylinux, and windows
on: [pull_request, push]

env:
  CIBW_MANYLINUX_X86_64_IMAGE: manylinux2014
  MACOSX_DEPLOYMENT_TARGET: '10.13'
  CIBW_BUILD_VERBOSITY: 3
  CIBW_BUILD: 'cp3?-*'
  CIBW_SKIP: 'cp35-* cp36-* *-manylinux_i686 *-win32'
=======
name: Build sdist and wheels macos and manylinux, publish to pypi if a release

on:
  [pull_request, push]

env:
  CIBW_BUILD_VERBOSITY: 3
  CIBW_BUILD: 'cp3?-*'
  CIBW_SKIP: 'cp35-* cp36-* *-manylinux_i686'
>>>>>>> ad4c3e4b
  CIBW_BEFORE_TEST: pip install -r {project}/tests/requirement_tests.txt
  CIBW_TEST_COMMAND: pytest -s -v {project}/tests

jobs:
  build_wheels:
    name: Build wheels on ${{ matrix.os }}
<<<<<<< HEAD
=======

>>>>>>> ad4c3e4b
    if: github.event_name == 'push' || github.event.pull_request.head.repo.full_name != github.repository

    runs-on: ${{ matrix.os }}
    strategy:
      matrix:
<<<<<<< HEAD
        os: [ubuntu-20.04, macos-latest, windows-latest]
=======
        os: [ubuntu-20.04, macos-latest]
>>>>>>> ad4c3e4b

    steps:
      - uses: actions/checkout@v2
        with:
          submodules: 'true'

      - uses: actions/setup-python@v2
        name: Install Python
        with:
          python-version: '3.7'

      - name: Install cibuildwheel
        run: |
          python -m pip install cibuildwheel

      - name: Build wheels on Linux
        if: runner.os == 'Linux'
        env:
          CIBW_MANYLINUX_X86_64_IMAGE: manylinux2014
          CIBW_BEFORE_BUILD: 'yum update -y; yum -y install hdf5-devel'
        run: |
          python -m cibuildwheel --output-dir dist

      - name: Build wheels Mac OS
        if: runner.os == 'macOS'
        env:
          MACOSX_DEPLOYMENT_TARGET: '10.13'
          CIBW_BEFORE_BUILD: |
            brew update
            brew --version
            brew install hdf5
        run: |
          python -m cibuildwheel --output-dir dist

<<<<<<< HEAD
      - name: Build wheels Windows
        if: runner.os == 'Windows'
        shell: cmd
        # the v140 toolchain is used, so that fewer vc_redist installs are required
        # some of the information is available here:
        # https://docs.microsoft.com/en-us/cpp/build/building-on-the-command-line
        # but tracking down the 14.0 magic number (and especially newer ones isn't always easy)
        # this has a partial table:
        # https://devblogs.microsoft.com/cppblog/side-by-side-minor-version-msvc-toolsets-in-visual-studio-2017/
        run: |
          curl -O https://support.hdfgroup.org/ftp/HDF5/releases/hdf5-1.12/hdf5-1.12.0/bin/hdf5-1.12.0-Std-win10_64-vs16.zip
          C:\windows\system32\tar.exe xf hdf5-1.12.0-Std-win10_64-vs16.zip
          start /wait msiexec /a "%cd%\hdf\HDF5-1.12.0-win64.msi" /qn TARGETDIR="c:\hdf5\"

          call "C:\Program Files (x86)\Microsoft Visual Studio\2019\Enterprise\VC\Auxiliary\Build\vcvars64.bat" -vcvars_ver=14.0

          set HDF5_DIR=C:\hdf5\HDF_Group\HDF5\1.12.0\cmake

          python -m cibuildwheel --output-dir dist

=======
>>>>>>> ad4c3e4b
      - name: Store wheel as artifact
        uses: actions/upload-artifact@v2
        with:
          name: dist
          path: dist/*.whl

  build_sdist:
    name: Build sdist
    if: github.event_name == 'push' || github.event.pull_request.head.repo.full_name != github.repository

    runs-on: ubuntu-latest
    steps:
      - uses: actions/checkout@v2
        with:
          submodules: 'true'

      - name: Set up Python 3.7
        uses: actions/setup-python@v2
        with:
          python-version: 3.7

      - name: Build a source tarball
        run:
          python setup.py sdist

      - name: Test tarball
        run: |
          sudo apt install -y libhdf5-dev
          pip install -r tests/requirement_tests.txt
          pip install dist/*
          pytest -s -v tests

      - name: Store sdist as artifact
        uses: actions/upload-artifact@v2
        with:
          name: dist
<<<<<<< HEAD
          path: dist/*.tar.gz

  upload_wheels:
    name: Upload wheels to PyPI

=======
          path: dist/*.whl

  upload_wheels:
    name: Upload wheels to PyPI
>>>>>>> ad4c3e4b
    if: github.event_name == 'release' && github.event.action == 'published'

    runs-on: ubuntu-latest
    needs: [build_wheels, build_sdist]

    steps:
      - name: Download artifacts produced during the build_wheels and build_sdist jobs
        uses: actions/download-artifact@v2
        with:
          name: dist
          path: dist/

      - name: Display structure of downloaded files
        run: ls -R
        working-directory: dist

      - name: Publish package to PyPI
        uses: pypa/gh-action-pypi-publish@master
        with:
          user: __token__
          password: ${{ secrets.PYPI_PASSWORD }}
          packages_dir: dist/<|MERGE_RESOLUTION|>--- conflicted
+++ resolved
@@ -1,44 +1,23 @@
-<<<<<<< HEAD
-name: Publish sdist and wheels for macos, manylinux, and windows
+name: Publish sdist and wheels for macos, manylinux, and windows, publish to pypi if a release
 on: [pull_request, push]
-
-env:
-  CIBW_MANYLINUX_X86_64_IMAGE: manylinux2014
-  MACOSX_DEPLOYMENT_TARGET: '10.13'
-  CIBW_BUILD_VERBOSITY: 3
-  CIBW_BUILD: 'cp3?-*'
-  CIBW_SKIP: 'cp35-* cp36-* *-manylinux_i686 *-win32'
-=======
-name: Build sdist and wheels macos and manylinux, publish to pypi if a release
-
-on:
-  [pull_request, push]
 
 env:
   CIBW_BUILD_VERBOSITY: 3
   CIBW_BUILD: 'cp3?-*'
-  CIBW_SKIP: 'cp35-* cp36-* *-manylinux_i686'
->>>>>>> ad4c3e4b
+  CIBW_SKIP: 'cp35-* cp36-* *-manylinux_i686 *-win32'
   CIBW_BEFORE_TEST: pip install -r {project}/tests/requirement_tests.txt
   CIBW_TEST_COMMAND: pytest -s -v {project}/tests
 
 jobs:
   build_wheels:
     name: Build wheels on ${{ matrix.os }}
-<<<<<<< HEAD
-=======
 
->>>>>>> ad4c3e4b
     if: github.event_name == 'push' || github.event.pull_request.head.repo.full_name != github.repository
 
     runs-on: ${{ matrix.os }}
     strategy:
       matrix:
-<<<<<<< HEAD
         os: [ubuntu-20.04, macos-latest, windows-latest]
-=======
-        os: [ubuntu-20.04, macos-latest]
->>>>>>> ad4c3e4b
 
     steps:
       - uses: actions/checkout@v2
@@ -73,7 +52,6 @@
         run: |
           python -m cibuildwheel --output-dir dist
 
-<<<<<<< HEAD
       - name: Build wheels Windows
         if: runner.os == 'Windows'
         shell: cmd
@@ -94,8 +72,6 @@
 
           python -m cibuildwheel --output-dir dist
 
-=======
->>>>>>> ad4c3e4b
       - name: Store wheel as artifact
         uses: actions/upload-artifact@v2
         with:
@@ -132,18 +108,10 @@
         uses: actions/upload-artifact@v2
         with:
           name: dist
-<<<<<<< HEAD
           path: dist/*.tar.gz
 
-  upload_wheels:
+  upload_artifacts:
     name: Upload wheels to PyPI
-
-=======
-          path: dist/*.whl
-
-  upload_wheels:
-    name: Upload wheels to PyPI
->>>>>>> ad4c3e4b
     if: github.event_name == 'release' && github.event.action == 'published'
 
     runs-on: ubuntu-latest
