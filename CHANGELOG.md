<<<<<<< HEAD
v3.4.0
======
Improvements:
* New SWC parser:
    * handles `locale` correctly, so decimal numbers using comma are allowed
    * ~800 line SWC parse time goes from 0.976 to 0.699
    * Doesn't create changes to bifurcations at the root nodes of SWC fils
=======
v3.3.8
======
* Make ThreePointSoma use relative tolerance (494)
* Fix incorrect warning types for `OnlyChild` and `DisconnectedNeurite` (#487)
* Better error handling, allows for non-global errors and collecting the errors for a single morphology load,
  see https://morphio.readthedocs.io/en/latest/warnings.html for an example on how to use a `warning_handler` (#482)

Improvements:
* work w/ clang17 (#486)
* Turn on -Wno-poison-system-directories on clang (#489)
* follow libsonata's example, and publish wheels that statically use hdf5, to reduce h5py version conflicts (#493)
* update to pybind11 v2.12.0 (#495)
>>>>>>> d4d43238

v3.3.7
======
* Change license from LGPL-3.0 to Apache-2.0 #467
* Switch to HDF5 1.14 for all wheels
* Add wheel building for python 3.12
* Add wheel building for ARM64 Apple Silicon
* Better write for soma types #411

v3.3.6
======
Improvements:
* don't allow negative IDs in SWC, except for the special parent == -1, for the first sample (#466)
* Bump HighFive to v2.7.1 (#449)
* Increase allowed section type to 19 (#462)
* Have warnings for incompatible soma-types (#458):
    * SWC files should have soma that are either a point, or a set of stacked cylinders.
    * H5 & ASC consider the soma to be a contour
    * allow assignment of soma type for mutable soma
    * add errors for soma access / write if wrong size
     - ERROR_SOMA_INVALID_SINGLE_POINT
     - ERROR_SOMA_INVALID_THREE_POINT_CYLINDER
     - ERROR_SOMA_INVALID_CONTOUR
* increased test coverage and cleanup

v3.3.5
======
New Features:
* Abstraction for morphology collection. (#444)

Improvements:
* Don't ignore choice of `MORPHIO_ENABLE_COVERAGE`. (#452)
* enable windows py311, since new h5py release has wheels (#441)
* Update clang-format CI to 22.04. (#445)
* Make neurolucida state machine thread-safe (#440)
* Improve doc (#439)

v3.3.4
======

New Features:
* Add operator-> for iterators, for better ergonomics (#408)
* Allow SWC and ASC morphologies to be built from strings (#407)

Fixes:
* Replace assert by exception (#436)
* Render README as RST (#434)
* Fallback to using python 3.10 for ci tests (#430)
* Fix sscanf clammping of allowed inputs (#420)
* Fix section order after deleting section in mut morphology (#412)
* Enable test mistakenly disabled (#418)
* Freeze wheel build os versions (#391)
* Fix wrong section order when section is deleted (#412)
* Add 3.11 wheels Linux; macOS/Windows ones require h5py to release an updated wheel for python 3.11

Improvements:
* Remove travis configuration and badge (#428)
* Update links to morphology documentation (#424)
* Update pybind11 to v2.10.0 release (#425)
* Cleanup tests (#421)
* Cleanup mutable morphology and soma (#413, #414, #415)
* Cleanup ascii reader (#405)
* Use Catch2 builtins to approximate comparisons (#394)
* Update lexertl14 to latest commit cd5a1f1 (#397)
* Update HighFive to v2.4.1 (#406)
* Update gsl-lite submodule to v0.40.0 (#395)
* Use non-exceptional methods wherever possible (#389)
* Rebuild morphologies only when modifiers are passed (#392)


v3.3.3
======

New Features:
* Vasculature `section_offsets` & `section_connectivity` (#352)
* `n_points method` for immutable Morphology and Vasculature (#359)
* `is_heterogeneous` method for checking downstream/upstream section type homogeneity (#360)

Fixes:
* Fixed documentation links (#350)
* Python version check >=3.7 (#356)
* Updated pybind11 submodule to v2.8.1 (#362)
* Added exception for attempting to write unsupported section types into ascii (#370)
* Wheels for newer python versions
* fix operator<< instances (#364)

v3.3.2
======

Fixes:
* Fixed wheel uploading (#355)

v3.3.1
======

New Features:
* Dendritic spine. Morphology format spec changed from 1.2 to 1.3 (#321)

Fixes:
* Imbue enums with numeric operations (#330)
* Remove unused AccessMode enum (#331)
* Don't compile c++ tests when creating python package (#332)
* Use `std::make_unique` (#333)
* Updated tests (#340)
* Allow lowercase neurite names
* Allow whitespace in CellBody neurite
* Excluded musslinux wheels from building (#354)

Previously:
* The first neurite point is no longer connected to the soma. It was previously
  the case if the soma was a multiple points soma. This feature has been
  removed as choosing to which point to connect is interpretation dependant and
  should not be the responsability of an IO tool. This feature was already
  discussed [here](https://github.com/BlueBrain/Brion/pull/94#issuecomment-248010437).
  This will impact primarily the surface and volume computations.<|MERGE_RESOLUTION|>--- conflicted
+++ resolved
@@ -1,4 +1,3 @@
-<<<<<<< HEAD
 v3.4.0
 ======
 Improvements:
@@ -6,7 +5,7 @@
     * handles `locale` correctly, so decimal numbers using comma are allowed
     * ~800 line SWC parse time goes from 0.976 to 0.699
     * Doesn't create changes to bifurcations at the root nodes of SWC fils
-=======
+
 v3.3.8
 ======
 * Make ThreePointSoma use relative tolerance (494)
@@ -19,7 +18,6 @@
 * Turn on -Wno-poison-system-directories on clang (#489)
 * follow libsonata's example, and publish wheels that statically use hdf5, to reduce h5py version conflicts (#493)
 * update to pybind11 v2.12.0 (#495)
->>>>>>> d4d43238
 
 v3.3.7
 ======
