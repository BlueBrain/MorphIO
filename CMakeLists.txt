--- conflicted
+++ resolved
@@ -12,12 +12,6 @@
 add_subdirectory(binds/python)
 add_subdirectory(apps)
 
-<<<<<<< HEAD
-=======
-#add_subdirectory(tests)
-#include(CPackConfig)
->>>>>>> c557a06e
-
 install(
     DIRECTORY include/morphio
     DESTINATION include
