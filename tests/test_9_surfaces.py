--- conflicted
+++ resolved
@@ -5,7 +5,7 @@
 import numpy as np
 import pytest
 from morphio import Morphology as ImmutMorphology
-from morphio import SomaError
+from morphio import SomaError, MorphioError
 from morphio.mut import Morphology
 from numpy.testing import assert_almost_equal
 
@@ -13,9 +13,45 @@
 DATA_DIR = Path(__file__).parent / "data"
 
 
-def test_contour_surface():
-<<<<<<< HEAD
-=======
+def test_stacked_cylinder():
+    for M in (ImmutMorphology, Morphology):
+        # single point SWC
+        assert_almost_equal(M(DATA_DIR /  "simple.swc").soma.surface,
+                            4 * np.pi, decimal=2)
+
+        # SWC three points cylinder
+        assert_almost_equal(M(DATA_DIR /  "soma_three_points_cylinder.swc").soma.surface,
+                            4 * np.pi * 81, decimal=2)
+
+        # SWC consecutive cylinders  (3 cylinders along X)
+        assert_almost_equal(M(DATA_DIR /  "soma_cylinders.swc").soma.surface,
+                            2 * np.pi * 40 * 3, decimal=2)
+
+        with pytest.raises(SomaError):
+            M(DATA_DIR /  "no_soma.swc").soma.surface
+
+        assert_almost_equal(M(DATA_DIR /  "soma_single_frustum.swc").soma.surface,
+                            1201.428, decimal=3)
+
+        # SWC multiple frustums
+        assert_almost_equal(M(DATA_DIR /  "soma_multiple_frustums.swc").soma.surface,
+                            4164.610254415956, decimal=3)
+
+        # SWC complex
+        assert_almost_equal(M(DATA_DIR /  "complexe.swc").soma.surface,
+                            13.980, decimal=2)
+
+def test_contour():
+    with pytest.raises(MorphioError):
+        ImmutMorphology(DATA_DIR /  "h5/v1/simple.h5").soma.surface
+
+
+    # single point H5
+    #assert_almost_equal(ImmutMorphology(DATA_DIR /  "h5/v1/simple.h5").soma.surface,
+    #                    4 * np.pi, decimal=2)
+    #assert_almost_equal(Morphology(DATA_DIR /  "h5/v1/simple.h5").soma.surface,
+    #                    4 * np.pi, decimal=2)
+
     # # circle contour
     # assert_almost_equal(ImmutMorphology(DATA_DIR /  "circle_contour.asc").soma.surface,
     #                     np.pi, decimal=2)
@@ -33,46 +69,3 @@
     #                     4 * np.pi, decimal=2)
     # assert_almost_equal(Morphology(DATA_DIR /  "simple.asc").soma.surface,
     #                     4 * np.pi, decimal=2)
-
->>>>>>> d3464e12
-    # single point SWC
-    assert_almost_equal(ImmutMorphology(DATA_DIR /  "simple.swc").soma.surface,
-                        4 * np.pi, decimal=2)
-    assert_almost_equal(Morphology(DATA_DIR /  "simple.swc").soma.surface,
-                        4 * np.pi, decimal=2)
-
-<<<<<<< HEAD
-=======
-    # single point H5
-    assert_almost_equal(ImmutMorphology(DATA_DIR /  "h5/v1/simple.h5").soma.surface,
-                        4 * np.pi, decimal=2)
-    assert_almost_equal(Morphology(DATA_DIR /  "h5/v1/simple.h5").soma.surface,
-                        4 * np.pi, decimal=2)
-
->>>>>>> d3464e12
-    # SWC three points cylinder
-    assert_almost_equal(ImmutMorphology(DATA_DIR /  "soma_three_points_cylinder.swc").soma.surface,
-                        4 * np.pi * 81, decimal=2)
-    assert_almost_equal(Morphology(DATA_DIR /  "soma_three_points_cylinder.swc").soma.surface,
-                        4 * np.pi * 81, decimal=2)
-
-    # SWC consecutive cylinders  (3 cylinders along X)
-    assert_almost_equal(ImmutMorphology(DATA_DIR /  "soma_cylinders.swc").soma.surface,
-                        2 * np.pi * 40 * 3, decimal=2)
-    assert_almost_equal(Morphology(DATA_DIR /  "soma_cylinders.swc").soma.surface,
-                        2 * np.pi * 40 * 3, decimal=2)
-
-    with pytest.raises(SomaError):
-        Morphology(DATA_DIR /  "no_soma.swc").soma.surface
-
-    assert_almost_equal(Morphology(DATA_DIR /  "soma_single_frustum.swc").soma.surface,
-                        1201.428, decimal=3)
-    # SWC multiple frustums
-    assert_almost_equal(ImmutMorphology(DATA_DIR /  "soma_multiple_frustums.swc").soma.surface,
-                        4164.610254415956, decimal=3)
-    assert_almost_equal(Morphology(DATA_DIR /  "soma_multiple_frustums.swc").soma.surface,
-                        4164.610254415956, decimal=3)
-
-    # SWC complex
-    assert_almost_equal(ImmutMorphology(DATA_DIR /  "complexe.swc").soma.surface,
-                        13.980, decimal=2)