#include "bind_misc.h"

#include <pybind11/pybind11.h>
#include <pybind11/stl.h>

#include <morphio/enums.h>
#include <morphio/errorMessages.h>
#include <morphio/types.h>
#include <morphio/version.h>

#include "../../include/morphio/enums.h"
#include "bind_enums.h"

namespace py = pybind11;

void bind_misc(py::module& m) {
    using namespace py::literals;

    m.def("set_maximum_warnings",
          &morphio::set_maximum_warnings,
          "Set the maximum number of warnings to be printed on screen\n"
          "0 will print no warning\n"
          "-1 will print them all");
    m.def("set_raise_warnings", &morphio::set_raise_warnings, "Whether to raise warning as errors");
    m.def("set_ignored_warning",
          static_cast<void (*)(morphio::Warning, bool)>(&morphio::set_ignored_warning),
          "Ignore/Unignore a specific warning message",
          "warning"_a,
          "ignore"_a = true);
    m.def("set_ignored_warning",
          static_cast<void (*)(const std::vector<morphio::Warning>&, bool)>(
              &morphio::set_ignored_warning),
          "Ignore/Unignore a list of warnings",
          "warning"_a,
          "ignore"_a = true);

    py::enum_<morphio::enums::AnnotationType>(m, "AnnotationType", py::arithmetic())
        .value("single_child",
               morphio::enums::AnnotationType::SINGLE_CHILD,
               "Indicates that a section has only one child");

    py::enum_<IterType>(m, "IterType", py::arithmetic())
        .value("depth_first", IterType::DEPTH_FIRST)
        .value("breadth_first", IterType::BREADTH_FIRST)
        .value("upstream", IterType::UPSTREAM)
        .export_values();

    py::enum_<morphio::enums::LogLevel>(m, "LogLevel")
        .value("error", morphio::enums::LogLevel::ERROR)
        .value("warning", morphio::enums::LogLevel::WARNING)
        .value("info", morphio::enums::LogLevel::INFO)
        .value("debug", morphio::enums::LogLevel::DEBUG);

    py::enum_<morphio::enums::SectionType>(m, "SectionType", py::arithmetic())
        .value("undefined", morphio::enums::SectionType::SECTION_UNDEFINED)
        .value("soma", morphio::enums::SectionType::SECTION_SOMA)
        .value("axon", morphio::enums::SectionType::SECTION_AXON)
        .value("basal_dendrite", morphio::enums::SectionType::SECTION_DENDRITE)
        .value("apical_dendrite", morphio::enums::SectionType::SECTION_APICAL_DENDRITE)
        .value("custom5", morphio::enums::SectionType::SECTION_CUSTOM_5)
        .value("custom6", morphio::enums::SectionType::SECTION_CUSTOM_6)
        .value("custom7", morphio::enums::SectionType::SECTION_CUSTOM_7)
        .value("custom8", morphio::enums::SectionType::SECTION_CUSTOM_8)
        .value("custom9", morphio::enums::SectionType::SECTION_CUSTOM_9)
        .value("custom10", morphio::enums::SectionType::SECTION_CUSTOM_10)
        .value("glia_perivascular_process",
               morphio::enums::SectionType::SECTION_GLIA_PERIVASCULAR_PROCESS)
        .value("glia_process", morphio::enums::SectionType::SECTION_GLIA_PROCESS)
        .value("all", morphio::enums::SectionType::SECTION_ALL)
        .export_values();

    py::enum_<morphio::enums::VascularSectionType>(m, "VasculatureSectionType", py::arithmetic())
        .value("undefined", morphio::enums::VascularSectionType::SECTION_NOT_DEFINED)
        .value("vein", morphio::enums::VascularSectionType::SECTION_VEIN)
        .value("artery", morphio::enums::VascularSectionType::SECTION_ARTERY)
        .value("venule", morphio::enums::VascularSectionType::SECTION_VENULE)
        .value("arteriole", morphio::enums::VascularSectionType::SECTION_ARTERIOLE)
        .value("venous_capillary", morphio::enums::VascularSectionType::SECTION_VENOUS_CAPILLARY)
        .value("arterial_capillary",
               morphio::enums::VascularSectionType::SECTION_ARTERIAL_CAPILLARY)
        .value("transitional", morphio::enums::VascularSectionType::SECTION_TRANSITIONAL)
        .export_values();

    py::enum_<morphio::enums::Option>(m, "Option", py::arithmetic())
        .value("no_modifier", morphio::enums::Option::NO_MODIFIER)
        .value("two_points_sections", morphio::enums::Option::TWO_POINTS_SECTIONS)
        .value("soma_sphere", morphio::enums::Option::SOMA_SPHERE)
        .value("no_duplicates", morphio::enums::Option::NO_DUPLICATES)
        .value("nrn_order", morphio::enums::Option::NRN_ORDER)
        .export_values();


    py::enum_<morphio::enums::CellFamily>(m, "CellFamily", py::arithmetic())
        .value("NEURON", morphio::enums::CellFamily::NEURON)
        .value("GLIA", morphio::enums::CellFamily::GLIA)
        .export_values();


    py::enum_<morphio::enums::Warning>(m, "Warning")
        .value("undefined", morphio::enums::Warning::UNDEFINED)
        .value("mitochondria_write_not_supported",
               morphio::enums::Warning::MITOCHONDRIA_WRITE_NOT_SUPPORTED)
        .value("write_no_soma", morphio::enums::Warning::WRITE_NO_SOMA)
        .value("write_empty_morphology", morphio::enums::Warning::WRITE_EMPTY_MORPHOLOGY)
        .value("soma_non_conform", morphio::enums::SOMA_NON_CONFORM)
        .value("no_soma_found", morphio::enums::Warning::NO_SOMA_FOUND)
        .value("disconnected_neurite", morphio::enums::DISCONNECTED_NEURITE)
        .value("wrong_duplicate", morphio::enums::WRONG_DUPLICATE)
        .value("appending_empty_section", morphio::enums::APPENDING_EMPTY_SECTION)
        .value("wrong_root_point", morphio::enums::Warning::WRONG_ROOT_POINT)
        .value("only_child", morphio::enums::Warning::ONLY_CHILD)
        .value("zero_diameter", morphio::enums::Warning::ZERO_DIAMETER);

<<<<<<< HEAD
    py::enum_<morphio::enums::SomaType>(m, "SomaType")
=======
    py::enum_<morphio::enums::AccessMode>(m, "AccessMode")
        .value("MODE_READ", morphio::enums::AccessMode::MODE_READ)
        .value("MODE_WRITE", morphio::enums::AccessMode::MODE_WRITE)
        .value("MODE_OVERWRITE", morphio::enums::AccessMode::MODE_OVERWRITE)
        .value("MODE_READWRITE", morphio::enums::AccessMode::MODE_READWRITE)
        .value("MODE_READOVERWRITE", morphio::enums::AccessMode::MODE_READOVERWRITE)
        .export_values();

    py::enum_<morphio::enums::SomaType>(m, "SomaType", py::arithmetic())
>>>>>>> 6746dcfa
        .value("SOMA_UNDEFINED", morphio::enums::SomaType::SOMA_UNDEFINED)
        .value("SOMA_SINGLE_POINT", morphio::enums::SomaType::SOMA_SINGLE_POINT)
        .value("SOMA_NEUROMORPHO_THREE_POINT_CYLINDERS",
               morphio::enums::SomaType::SOMA_NEUROMORPHO_THREE_POINT_CYLINDERS)
        .value("SOMA_CYLINDERS", morphio::enums::SomaType::SOMA_CYLINDERS)
        .value("SOMA_SIMPLE_CONTOUR", morphio::enums::SomaType::SOMA_SIMPLE_CONTOUR);

    m.attr("version") = morphio::getVersionString();

    auto base = py::register_exception<morphio::MorphioError&>(m, "MorphioError");
    // base.ptr() signifies "inherits from"
    auto raw = py::register_exception<morphio::RawDataError&>(m, "RawDataError", base.ptr());
    py::register_exception<morphio::UnknownFileType&>(m, "UnknownFileType", base.ptr());
    py::register_exception<morphio::SomaError&>(m, "SomaError", base.ptr());
    py::register_exception<morphio::IDSequenceError&>(m, "IDSequenceError", raw.ptr());
    py::register_exception<morphio::MultipleTrees&>(m, "MultipleTrees", raw.ptr());
    py::register_exception<morphio::MissingParentError&>(m, "MissingParentError", raw.ptr());
    py::register_exception<morphio::SectionBuilderError&>(m, "SectionBuilderError", raw.ptr());
    py::register_exception<morphio::WriterError&>(m, "WriterError", base.ptr());


    py::class_<morphio::Points>(m, "Points", py::buffer_protocol())
        .def_buffer([](morphio::Points& points) -> py::buffer_info {
            return py::buffer_info(points.data(),              /* Pointer to buffer */
                                   sizeof(morphio::floatType), /* Size of one scalar */
                                   py::format_descriptor<morphio::floatType>::format(), /* Python
                                                                              struct-style format
                                                                              descriptor */
                                   2, /* Number of dimensions */
                                   {static_cast<ssize_t>(points.size()),
                                    static_cast<ssize_t>(3)},       /* Buffer dimensions */
                                   {sizeof(morphio::floatType) * 3, /* Strides (in bytes) for each
                                                                       index */
                                    sizeof(morphio::floatType)});
        });

    py::class_<morphio::Property::Properties>(
        m, "Properties", "The higher level container structure is Property::Properties")
        .def_readwrite("point_level",
                       &morphio::Property::Properties::_pointLevel,
                       "Returns the structure that stores information at the point level")
        .def_readwrite("section_level",
                       &morphio::Property::Properties::_sectionLevel,
                       "Returns the structure that stores information at the section level")
        .def_readwrite("cell_level",
                       &morphio::Property::Properties::_cellLevel,
                       "Returns the structure that stores information at the cell level");


    py::class_<morphio::Property::PointLevel>(m,
                                              "PointLevel",
                                              "Container class for information available at the "
                                              "point level (point coordinate, diameter, perimeter)")
        .def(py::init<>())
        .def(py::init<std::vector<morphio::Property::Point::Type>,
                      std::vector<morphio::Property::Diameter::Type>>(),
             "points"_a,
             "diameters"_a)
        .def(py::init<std::vector<morphio::Property::Point::Type>,
                      std::vector<morphio::Property::Diameter::Type>,
                      std::vector<morphio::Property::Perimeter::Type>>(),
             "points"_a,
             "diameters"_a,
             "perimeters"_a)
        .def_readwrite("points",
                       &morphio::Property::PointLevel::_points,
                       "Returns the list of point coordinates")
        .def_readwrite("perimeters",
                       &morphio::Property::PointLevel::_perimeters,
                       "Returns the list of perimeters")
        .def_readwrite("diameters",
                       &morphio::Property::PointLevel::_diameters,
                       "Returns the list of diameters");

    py::class_<morphio::Property::SectionLevel>(m,
                                                "SectionLevel",
                                                "Container class for information available at the "
                                                "section level (section type, parent section)")
        .def_readwrite("sections",
                       &morphio::Property::SectionLevel::_sections,
                       "Returns a list of [offset, parent section ID]")
        .def_readwrite("section_types",
                       &morphio::Property::SectionLevel::_sectionTypes,
                       "Returns the list of section types")
        .def_readwrite("children",
                       &morphio::Property::SectionLevel::_children,
                       "Returns a dictionary where key is a section ID "
                       "and value is the list of children section IDs");

    py::class_<morphio::Property::CellLevel>(m,
                                             "CellLevel",
                                             "Container class for information available at the "
                                             "cell level (cell type, file version, soma type)")
        .def_readwrite("cell_family",
                       &morphio::Property::CellLevel::_cellFamily,
                       "Returns the cell family (neuron or glia)")
        .def_readwrite("soma_type",
                       &morphio::Property::CellLevel::_somaType,
                       "Returns the soma type")
        .def_readwrite("version", &morphio::Property::CellLevel::_version, "Returns the version");

    py::class_<morphio::Property::Annotation>(
        m,
        "Annotation",
        "Container class for information about anomalies detected while parsing the file (no soma, "
        "section with a single child...)")
        .def_readwrite("type", &morphio::Property::Annotation::_type, "Returns the type")
        .def_readwrite("section_id",
                       &morphio::Property::Annotation::_sectionId,
                       "Returns the sectionId")
        .def_readwrite("line_number",
                       &morphio::Property::Annotation::_lineNumber,
                       "Returns the lineNumber")
        .def_readwrite("details", &morphio::Property::Annotation::_details, "Returns the details")
        .def_property_readonly(
            "points",
            [](morphio::Property::Annotation* a) { return a->_points._points; },
            "Returns the list of coordinates of annotated points")
        .def_property_readonly(
            "diameters",
            [](morphio::Property::Annotation* a) { return a->_points._diameters; },
            "Returns the list of diameters of annotated points")
        .def_property_readonly(
            "perimeters",
            [](morphio::Property::Annotation* a) { return a->_points._perimeters; },
            "Returns the list of perimeters of annotated points");

    py::class_<morphio::Property::Marker>(m,
                                          "Marker",
                                          "Container class for NeuroLucida extra Markers ")
        .def_property_readonly(
            "label",
            [](morphio::Property::Marker* marker) { return marker->_label; },
            "Returns the label")
        .def_property_readonly(
            "points",
            [](morphio::Property::Marker* marker) { return marker->_pointLevel._points; },
            "Returns the list of coordinates of the marker points")
        .def_property_readonly(
            "diameters",
            [](morphio::Property::Marker* marker) { return marker->_pointLevel._diameters; },
            "Returns the list of diameters of the marker points")
        .def_property_readonly(
            "section_id",
            [](morphio::Property::Marker* marker) { return marker->_sectionId; },
            "Returns the id of section that contains the marker");

    py::class_<morphio::Property::MitochondriaPointLevel>(
        m,
        "MitochondriaPointLevel",
        "Container class for the information available at the mitochondrial point level (enclosing "
        "neuronal section, relative distance to start of neuronal section, diameter)")
        .def(py::init<>())
        .def(py::init<std::vector<uint32_t>,
                      std::vector<morphio::floatType>,
                      std::vector<morphio::Property::Diameter::Type>>(),
             "neuronal_section_ids"_a,
             "distances_to_section_start"_a,
             "diameters"_a);
}<|MERGE_RESOLUTION|>--- conflicted
+++ resolved
@@ -111,19 +111,7 @@
         .value("only_child", morphio::enums::Warning::ONLY_CHILD)
         .value("zero_diameter", morphio::enums::Warning::ZERO_DIAMETER);
 
-<<<<<<< HEAD
-    py::enum_<morphio::enums::SomaType>(m, "SomaType")
-=======
-    py::enum_<morphio::enums::AccessMode>(m, "AccessMode")
-        .value("MODE_READ", morphio::enums::AccessMode::MODE_READ)
-        .value("MODE_WRITE", morphio::enums::AccessMode::MODE_WRITE)
-        .value("MODE_OVERWRITE", morphio::enums::AccessMode::MODE_OVERWRITE)
-        .value("MODE_READWRITE", morphio::enums::AccessMode::MODE_READWRITE)
-        .value("MODE_READOVERWRITE", morphio::enums::AccessMode::MODE_READOVERWRITE)
-        .export_values();
-
     py::enum_<morphio::enums::SomaType>(m, "SomaType", py::arithmetic())
->>>>>>> 6746dcfa
         .value("SOMA_UNDEFINED", morphio::enums::SomaType::SOMA_UNDEFINED)
         .value("SOMA_SINGLE_POINT", morphio::enums::SomaType::SOMA_SINGLE_POINT)
         .value("SOMA_NEUROMORPHO_THREE_POINT_CYLINDERS",
