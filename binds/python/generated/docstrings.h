/*
  This file contains docstrings for use in the Python bindings.
  Do not edit! They were automatically extracted by pybind11_mkdoc.
 */

#define __EXPAND(x)                                      x
#define __COUNT(_1, _2, _3, _4, _5, _6, _7, COUNT, ...)  COUNT
#define __VA_SIZE(...)                                   __EXPAND(__COUNT(__VA_ARGS__, 7, 6, 5, 4, 3, 2, 1, 0))
#define __CAT1(a, b)                                     a ## b
#define __CAT2(a, b)                                     __CAT1(a, b)
#define __DOC1(n1)                                       __doc_##n1
#define __DOC2(n1, n2)                                   __doc_##n1##_##n2
#define __DOC3(n1, n2, n3)                               __doc_##n1##_##n2##_##n3
#define __DOC4(n1, n2, n3, n4)                           __doc_##n1##_##n2##_##n3##_##n4
#define __DOC5(n1, n2, n3, n4, n5)                       __doc_##n1##_##n2##_##n3##_##n4##_##n5
#define __DOC6(n1, n2, n3, n4, n5, n6)                   __doc_##n1##_##n2##_##n3##_##n4##_##n5##_##n6
#define __DOC7(n1, n2, n3, n4, n5, n6, n7)               __doc_##n1##_##n2##_##n3##_##n4##_##n5##_##n6##_##n7
#define DOC(...)                                         __EXPAND(__EXPAND(__CAT2(__DOC, __VA_SIZE(__VA_ARGS__)))(__VA_ARGS__))

#if defined(__GNUG__)
#pragma GCC diagnostic push
#pragma GCC diagnostic ignored "-Wunused-variable"
#endif


static const char *__doc_morphio_Collection = R"doc()doc";

static const char *__doc_morphio_CollectionImpl = R"doc()doc";

static const char *__doc_morphio_Collection_Collection = R"doc()doc";

static const char *__doc_morphio_Collection_Collection_2 =
R"doc(Create a collection from the given path.

If `collection_path` points to an HDF5 file, then that file must be a
container. Otherwise the `collection_path` should point to the
directory containing the morphology files.

If the collection path is a directory, the extension of the morphology
file must be guessed. The optional argument `extensions` specifies
which and in which order the morphologies are searched.)doc";

<<<<<<< HEAD
=======
static const char *__doc_morphio_Collection_argsort =
R"doc(Returns the reordered loop indices.

This is the suggested order in which one should load the morphologies
to minimize seeking within the file.

Note: This API is 'experimental', meaning it might change in the
future.)doc";

>>>>>>> d6e9733a
static const char *__doc_morphio_Collection_close =
R"doc(Close the collection.

Note that `morphio::Collection` uses RAII. Therefore, the usual
scoping rules should suffice. However, there are cases where one wants
to close the collection explicitly, causing all resources held by the
collection to be release. In the case of containers it ensures that
the file is closed.

The object should not be used after calling `close`.)doc";

static const char *__doc_morphio_Collection_collection = R"doc()doc";

static const char *__doc_morphio_Collection_load = R"doc(Load the morphology as an immutable morphology.)doc";

static const char *__doc_morphio_Collection_load_2 = R"doc(Load the morphology as a mutable morphology.)doc";

<<<<<<< HEAD
=======
static const char *__doc_morphio_Collection_load_unordered =
R"doc(Returns an iterable of loop index, morphology pairs.

See `LoadUnordered` for details.)doc";

>>>>>>> d6e9733a
static const char *__doc_morphio_DendriticSpine = R"doc(Class to represent morphologies of dendritic spines)doc";

static const char *__doc_morphio_DendriticSpine_2 = R"doc()doc";

static const char *__doc_morphio_DendriticSpine_DendriticSpine = R"doc()doc";

static const char *__doc_morphio_DendriticSpine_DendriticSpine_2 = R"doc()doc";

static const char *__doc_morphio_DendriticSpine_annotations = R"doc()doc";

static const char *__doc_morphio_DendriticSpine_endoplasmicReticulum = R"doc()doc";

static const char *__doc_morphio_DendriticSpine_markers = R"doc()doc";

static const char *__doc_morphio_DendriticSpine_mitochondria = R"doc()doc";

static const char *__doc_morphio_DendriticSpine_postSynapticDensity = R"doc()doc";

static const char *__doc_morphio_DendriticSpine_soma = R"doc()doc";

static const char *__doc_morphio_DendriticSpine_somaType = R"doc()doc";

static const char *__doc_morphio_EndoplasmicReticulum =
R"doc(The entry-point class to access endoplasmic reticulum data

Spec https://bbpteam.epfl.ch/documentation/projects/Morphology%20Docum
entation/latest/h5v1.html)doc";

static const char *__doc_morphio_EndoplasmicReticulum_2 = R"doc()doc";

static const char *__doc_morphio_EndoplasmicReticulum_EndoplasmicReticulum = R"doc()doc";

static const char *__doc_morphio_EndoplasmicReticulum_filamentCounts = R"doc(Returns the number of filaments for each neuronal section)doc";

static const char *__doc_morphio_EndoplasmicReticulum_properties = R"doc()doc";

static const char *__doc_morphio_EndoplasmicReticulum_sectionIndices = R"doc(Returns the list of neuronal section indices)doc";

static const char *__doc_morphio_EndoplasmicReticulum_surfaceAreas = R"doc(Returns the surface areas for each neuronal section)doc";

static const char *__doc_morphio_EndoplasmicReticulum_volumes = R"doc(Returns the volumes for each neuronal section)doc";

static const char *__doc_morphio_GlialCell = R"doc(Class to represent morphologies of glial cells)doc";

static const char *__doc_morphio_GlialCell_GlialCell = R"doc()doc";

static const char *__doc_morphio_GlialCell_soma = R"doc()doc";

static const char *__doc_morphio_IDSequenceError = R"doc()doc";

static const char *__doc_morphio_IDSequenceError_IDSequenceError = R"doc()doc";

static const char *__doc_morphio_LoadUnordered =
R"doc(An iterable of loop index and morphologies.

When reading from containers, the order in which morphologies are read
can have a large impact on the overall time to load those
morphologies.

This iterator provides means of reordering loops to optimize the
access pattern. Loops such as the following

for(size_t k = 0; k < morphology_names.size; ++k) { auto morph =
collection.load<M>(morphology_names[k]); f(k, morph); }

can be replaced with

for(auto [k, morph] : collection.load_unordered<M>(morphology_names))
{ assert(collection.load<M>(morphology_names[k]) == morph); f(k,
morph); }

The order in which the morphologies are returned in unspecified, but
the loop index `k` can be used to retrieve the correct state
corresponding to iteration `k` of the original loop.

Note, that it is safe for an `LoadUnordered` object to outlive its
`collection`. Internally a shallow copy of the original `collection`
is stored inside of and kept alive for the life time of the
`LoadUnordered` object.

Note: This API is 'experimental', meaning it might change in the
future.)doc";

static const char *__doc_morphio_LoadUnordered_2 =
R"doc(An iterable of loop index and morphologies.

When reading from containers, the order in which morphologies are read
can have a large impact on the overall time to load those
morphologies.

This iterator provides means of reordering loops to optimize the
access pattern. Loops such as the following

for(size_t k = 0; k < morphology_names.size; ++k) { auto morph =
collection.load<M>(morphology_names[k]); f(k, morph); }

can be replaced with

for(auto [k, morph] : collection.load_unordered<M>(morphology_names))
{ assert(collection.load<M>(morphology_names[k]) == morph); f(k,
morph); }

The order in which the morphologies are returned in unspecified, but
the loop index `k` can be used to retrieve the correct state
corresponding to iteration `k` of the original loop.

Note, that it is safe for an `LoadUnordered` object to outlive its
`collection`. Internally a shallow copy of the original `collection`
is stored inside of and kept alive for the life time of the
`LoadUnordered` object.

Note: This API is 'experimental', meaning it might change in the
future.)doc";

static const char *__doc_morphio_LoadUnordered_3 = R"doc()doc";

static const char *__doc_morphio_LoadUnordered_4 = R"doc()doc";

static const char *__doc_morphio_LoadUnorderedImpl = R"doc()doc";

static const char *__doc_morphio_LoadUnordered_Iterator = R"doc()doc";

static const char *__doc_morphio_LoadUnordered_Iterator_Iterator = R"doc()doc";

static const char *__doc_morphio_LoadUnordered_Iterator_k = R"doc()doc";

static const char *__doc_morphio_LoadUnordered_Iterator_load_unordered_impl = R"doc()doc";

static const char *__doc_morphio_LoadUnordered_Iterator_operator_eq = R"doc()doc";

static const char *__doc_morphio_LoadUnordered_Iterator_operator_inc = R"doc()doc";

static const char *__doc_morphio_LoadUnordered_Iterator_operator_inc_2 = R"doc()doc";

static const char *__doc_morphio_LoadUnordered_Iterator_operator_mul = R"doc()doc";

static const char *__doc_morphio_LoadUnordered_Iterator_operator_mul_2 = R"doc()doc";

static const char *__doc_morphio_LoadUnordered_Iterator_operator_ne = R"doc()doc";

static const char *__doc_morphio_LoadUnordered_LoadUnordered = R"doc()doc";

static const char *__doc_morphio_LoadUnordered_begin = R"doc()doc";

static const char *__doc_morphio_LoadUnordered_end = R"doc()doc";

static const char *__doc_morphio_LoadUnordered_load_unordered_impl = R"doc()doc";

static const char *__doc_morphio_MissingParentError = R"doc()doc";

static const char *__doc_morphio_MissingParentError_MissingParentError = R"doc()doc";

static const char *__doc_morphio_MitoSection = R"doc(Mitochondria section)doc";

static const char *__doc_morphio_MitoSection_2 = R"doc()doc";

static const char *__doc_morphio_MitoSection_MitoSection = R"doc()doc";

static const char *__doc_morphio_MitoSection_breadth_begin = R"doc(Breadth first search iterator)doc";

static const char *__doc_morphio_MitoSection_breadth_end = R"doc()doc";

static const char *__doc_morphio_MitoSection_depth_begin = R"doc(Depth first search iterator)doc";

static const char *__doc_morphio_MitoSection_depth_end = R"doc()doc";

static const char *__doc_morphio_MitoSection_diameters = R"doc(Returns list of section's point diameters)doc";

static const char *__doc_morphio_MitoSection_hasSameShape =
R"doc(Return true if the both sections have the same neuriteSectionIds,
diameters and relativePathLengths)doc";

static const char *__doc_morphio_MitoSection_neuriteSectionIds = R"doc(Returns list of neuronal section IDs associated to each point)doc";

static const char *__doc_morphio_MitoSection_relativePathLengths =
R"doc(Returns list of relative distances between the start of the neuronal
section and each point of the mitochondrial section\n Note: - a
relative distance of 0 means the mitochondrial point is at the
beginning of the neuronal section - a relative distance of 1 means the
mitochondrial point is at the end of the neuronal section)doc";

static const char *__doc_morphio_MitoSection_upstream_begin = R"doc(Upstream first search iterator)doc";

static const char *__doc_morphio_MitoSection_upstream_end = R"doc()doc";

static const char *__doc_morphio_Mitochondria =
R"doc(The entry-point class to access mitochondrial data

By design, it is the equivalent of the Morphology class but at the
mitochondrial level. As the Morphology class, it implements a section
accessor and a root section accessor returning views on the Properties
object for the queried mitochondrial section.)doc";

static const char *__doc_morphio_Mitochondria_2 = R"doc()doc";

static const char *__doc_morphio_Mitochondria_Mitochondria = R"doc()doc";

static const char *__doc_morphio_Mitochondria_properties = R"doc()doc";

static const char *__doc_morphio_Mitochondria_rootSections = R"doc()doc";

static const char *__doc_morphio_Mitochondria_section = R"doc()doc";

static const char *__doc_morphio_Mitochondria_sections = R"doc()doc";

static const char *__doc_morphio_MorphioError = R"doc(Base class of all morphio errors)doc";

static const char *__doc_morphio_MorphioError_MorphioError = R"doc()doc";

static const char *__doc_morphio_Morphology =
R"doc(Class that gives read access to a Morphology file.

Following RAII, this class is ready to use after the creation and will
ensure release of resources upon destruction.)doc";

static const char *__doc_morphio_Morphology_2 = R"doc()doc";

static const char *__doc_morphio_Morphology_Morphology = R"doc()doc";

static const char *__doc_morphio_Morphology_Morphology_2 = R"doc()doc";

static const char *__doc_morphio_Morphology_Morphology_3 =
R"doc(Open the given source to a morphology file and parse it.

Parameter ``source``:
    path to a source file.

Parameter ``options``:
    is the modifier flags to be applied. All flags are defined in
    their corresponding morphio.enums.Option and can be composed.

Example: Morphology("neuron.asc", TWO_POINTS_SECTIONS | SOMA_SPHERE);)doc";

static const char *__doc_morphio_Morphology_Morphology_4 = R"doc(Constructor from an already parsed file)doc";

static const char *__doc_morphio_Morphology_Morphology_5 = R"doc(Constructor from an instance of morphio::mut::Morphology)doc";

static const char *__doc_morphio_Morphology_Morphology_6 = R"doc(Load a morphology from a string)doc";

static const char *__doc_morphio_Morphology_Morphology_7 = R"doc()doc";

static const char *__doc_morphio_Morphology_annotations = R"doc(Return the annotation object)doc";

static const char *__doc_morphio_Morphology_breadth_begin =
R"doc(Breadth first iterator

If id == -1, the iteration will be successively performed starting at
each root section)doc";

static const char *__doc_morphio_Morphology_breadth_end = R"doc(breadth end iterator)doc";

static const char *__doc_morphio_Morphology_cellFamily = R"doc(Return the cell family (neuron or glia))doc";

static const char *__doc_morphio_Morphology_connectivity =
R"doc(Return the graph connectivity of the morphology where each section is
seen as a node Note: -1 is the soma node)doc";

static const char *__doc_morphio_Morphology_depth_begin =
R"doc(Depth first iterator starting at a given section id

If id == -1, the iteration will start at each root section,
successively)doc";

static const char *__doc_morphio_Morphology_depth_end = R"doc(depth end iterator)doc";

static const char *__doc_morphio_Morphology_diameters =
R"doc(Return a vector with all diameters from all sections (soma points are
not included))doc";

static const char *__doc_morphio_Morphology_endoplasmicReticulum = R"doc(Return the endoplasmic reticulum object)doc";

static const char *__doc_morphio_Morphology_get = R"doc()doc";

static const char *__doc_morphio_Morphology_markers = R"doc(Return the markers)doc";

static const char *__doc_morphio_Morphology_mitochondria = R"doc(Return the mitochondria object)doc";

static const char *__doc_morphio_Morphology_operator_assign = R"doc()doc";

static const char *__doc_morphio_Morphology_operator_assign_2 = R"doc()doc";

static const char *__doc_morphio_Morphology_perimeters = R"doc(Return a vector with all perimeters from all sections)doc";

static const char *__doc_morphio_Morphology_points =
R"doc(Return a vector with all points from all sections (soma points are not
included))doc";

static const char *__doc_morphio_Morphology_properties = R"doc()doc";

static const char *__doc_morphio_Morphology_rootSections = R"doc(Return a vector of all root sections (sections whose parent ID are -1))doc";

static const char *__doc_morphio_Morphology_section =
R"doc(Return the Section with the given id.

Throws:
    RawDataError if the id is out of range)doc";

static const char *__doc_morphio_Morphology_sectionOffsets =
R"doc(Returns a list with offsets to access data of a specific section in
the points and diameters arrays.

Example: accessing diameters of n'th section will be located in the
Morphology::diameters array from diameters[sectionOffsets(n)] to
diameters[sectionOffsets(n+1)-1]

Note: for convenience, the last point of this array is the points()
array size so that the above example works also for the last section.)doc";

static const char *__doc_morphio_Morphology_sectionTypes = R"doc(Return a vector with the section type of every section)doc";

static const char *__doc_morphio_Morphology_sections = R"doc(Return a vector containing all section objects)doc";

static const char *__doc_morphio_Morphology_soma = R"doc(Return the soma object)doc";

static const char *__doc_morphio_Morphology_somaType = R"doc(Return the soma type)doc";

static const char *__doc_morphio_Morphology_version = R"doc(Return the version)doc";

static const char *__doc_morphio_MultipleTrees = R"doc()doc";

static const char *__doc_morphio_MultipleTrees_MultipleTrees = R"doc()doc";

static const char *__doc_morphio_NotImplementedError = R"doc()doc";

static const char *__doc_morphio_NotImplementedError_NotImplementedError = R"doc()doc";

static const char *__doc_morphio_Property_Annotation = R"doc(Class that holds service information about a warning.)doc";

static const char *__doc_morphio_Property_Annotation_Annotation = R"doc()doc";

static const char *__doc_morphio_Property_Annotation_details = R"doc()doc";

static const char *__doc_morphio_Property_Annotation_lineNumber = R"doc()doc";

static const char *__doc_morphio_Property_Annotation_points = R"doc()doc";

static const char *__doc_morphio_Property_Annotation_sectionId = R"doc()doc";

static const char *__doc_morphio_Property_Annotation_type = R"doc()doc";

static const char *__doc_morphio_Property_CellLevel =
R"doc(Service information that is available at the Morphology level
(morphology version, morphology family, soma type, etc.))doc";

static const char *__doc_morphio_Property_CellLevel_annotations = R"doc()doc";

static const char *__doc_morphio_Property_CellLevel_cellFamily = R"doc()doc";

static const char *__doc_morphio_Property_CellLevel_diff = R"doc()doc";

static const char *__doc_morphio_Property_CellLevel_fileFormat = R"doc()doc";

static const char *__doc_morphio_Property_CellLevel_majorVersion = R"doc()doc";

static const char *__doc_morphio_Property_CellLevel_markers = R"doc()doc";

static const char *__doc_morphio_Property_CellLevel_minorVersion = R"doc()doc";

static const char *__doc_morphio_Property_CellLevel_operator_eq = R"doc()doc";

static const char *__doc_morphio_Property_CellLevel_operator_ne = R"doc()doc";

static const char *__doc_morphio_Property_CellLevel_somaType = R"doc()doc";

static const char *__doc_morphio_Property_CellLevel_version = R"doc()doc";

static const char *__doc_morphio_Property_DendriticSpine_Level = R"doc()doc";

static const char *__doc_morphio_Property_DendriticSpine_Level_post_synaptic_density = R"doc()doc";

static const char *__doc_morphio_Property_DendriticSpine_PostSynapticDensity = R"doc()doc";

static const char *__doc_morphio_Property_DendriticSpine_PostSynapticDensity_offset = R"doc()doc";

static const char *__doc_morphio_Property_DendriticSpine_PostSynapticDensity_sectionId = R"doc()doc";

static const char *__doc_morphio_Property_DendriticSpine_PostSynapticDensity_segmentId = R"doc()doc";

static const char *__doc_morphio_Property_Diameter = R"doc()doc";

static const char *__doc_morphio_Property_EndoplasmicReticulumLevel =
R"doc(Information that is available at the endoplasmic reticulum end level
(section indices, volumes, surface areas, filament counts))doc";

static const char *__doc_morphio_Property_EndoplasmicReticulumLevel_filamentCounts = R"doc()doc";

static const char *__doc_morphio_Property_EndoplasmicReticulumLevel_sectionIndices = R"doc()doc";

static const char *__doc_morphio_Property_EndoplasmicReticulumLevel_surfaceAreas = R"doc()doc";

static const char *__doc_morphio_Property_EndoplasmicReticulumLevel_volumes = R"doc()doc";

static const char *__doc_morphio_Property_Marker =
R"doc(A marker within the morphology. It is used in ASC only and stores some
additional info about a morphology point.)doc";

static const char *__doc_morphio_Property_Marker_label = R"doc()doc";

static const char *__doc_morphio_Property_Marker_pointLevel = R"doc()doc";

static const char *__doc_morphio_Property_Marker_sectionId = R"doc(id of section that contains the marker)doc";

static const char *__doc_morphio_Property_MitoDiameter = R"doc()doc";

static const char *__doc_morphio_Property_MitoNeuriteSectionId = R"doc()doc";

static const char *__doc_morphio_Property_MitoPathLength = R"doc()doc";

static const char *__doc_morphio_Property_MitoSection = R"doc()doc";

static const char *__doc_morphio_Property_MitochondriaPointLevel =
R"doc(Information that is available at the mitochondrial point level
(enclosing neuronal section, relative distance to start of neuronal
section, diameter))doc";

static const char *__doc_morphio_Property_MitochondriaPointLevel_MitochondriaPointLevel = R"doc()doc";

static const char *__doc_morphio_Property_MitochondriaPointLevel_MitochondriaPointLevel_2 = R"doc()doc";

static const char *__doc_morphio_Property_MitochondriaPointLevel_MitochondriaPointLevel_3 = R"doc()doc";

static const char *__doc_morphio_Property_MitochondriaPointLevel_diameters = R"doc()doc";

static const char *__doc_morphio_Property_MitochondriaPointLevel_diff = R"doc()doc";

static const char *__doc_morphio_Property_MitochondriaPointLevel_operator_eq = R"doc()doc";

static const char *__doc_morphio_Property_MitochondriaPointLevel_operator_ne = R"doc()doc";

static const char *__doc_morphio_Property_MitochondriaPointLevel_relativePathLengths = R"doc()doc";

static const char *__doc_morphio_Property_MitochondriaPointLevel_sectionIds = R"doc()doc";

static const char *__doc_morphio_Property_MitochondriaSectionLevel =
R"doc(Information that is available at the mitochondrial section level
(parent section))doc";

static const char *__doc_morphio_Property_MitochondriaSectionLevel_children = R"doc()doc";

static const char *__doc_morphio_Property_MitochondriaSectionLevel_diff = R"doc()doc";

static const char *__doc_morphio_Property_MitochondriaSectionLevel_operator_eq = R"doc()doc";

static const char *__doc_morphio_Property_MitochondriaSectionLevel_operator_ne = R"doc()doc";

static const char *__doc_morphio_Property_MitochondriaSectionLevel_sections = R"doc()doc";

static const char *__doc_morphio_Property_Perimeter = R"doc()doc";

static const char *__doc_morphio_Property_Point = R"doc()doc";

static const char *__doc_morphio_Property_PointLevel =
R"doc(Information that is available at the point level (point coordinate,
diameter, perimeter))doc";

static const char *__doc_morphio_Property_PointLevel_PointLevel = R"doc()doc";

static const char *__doc_morphio_Property_PointLevel_PointLevel_2 = R"doc()doc";

static const char *__doc_morphio_Property_PointLevel_PointLevel_3 = R"doc()doc";

static const char *__doc_morphio_Property_PointLevel_PointLevel_4 = R"doc()doc";

static const char *__doc_morphio_Property_PointLevel_diameters = R"doc()doc";

static const char *__doc_morphio_Property_PointLevel_operator_assign = R"doc()doc";

static const char *__doc_morphio_Property_PointLevel_perimeters = R"doc()doc";

static const char *__doc_morphio_Property_PointLevel_points = R"doc()doc";

static const char *__doc_morphio_Property_Properties = R"doc(The lowest level data blob)doc";

static const char *__doc_morphio_Property_Properties_2 = R"doc()doc";

static const char *__doc_morphio_Property_Properties_cellFamily = R"doc()doc";

static const char *__doc_morphio_Property_Properties_cellLevel = R"doc()doc";

static const char *__doc_morphio_Property_Properties_children = R"doc()doc";

static const char *__doc_morphio_Property_Properties_dendriticSpineLevel = R"doc()doc";

static const char *__doc_morphio_Property_Properties_endoplasmicReticulumLevel = R"doc()doc";

static const char *__doc_morphio_Property_Properties_get = R"doc()doc";

static const char *__doc_morphio_Property_Properties_get_mut = R"doc()doc";

static const char *__doc_morphio_Property_Properties_mitochondriaPointLevel = R"doc()doc";

static const char *__doc_morphio_Property_Properties_mitochondriaSectionLevel = R"doc()doc";

static const char *__doc_morphio_Property_Properties_pointLevel = R"doc()doc";

static const char *__doc_morphio_Property_Properties_sectionLevel = R"doc()doc";

static const char *__doc_morphio_Property_Properties_somaLevel = R"doc()doc";

static const char *__doc_morphio_Property_Properties_somaType = R"doc()doc";

static const char *__doc_morphio_Property_Properties_version = R"doc()doc";

static const char *__doc_morphio_Property_Section = R"doc()doc";

static const char *__doc_morphio_Property_SectionLevel =
R"doc(Information that is available at the section level (section type,
parent section))doc";

static const char *__doc_morphio_Property_SectionLevel_children = R"doc()doc";

static const char *__doc_morphio_Property_SectionLevel_diff = R"doc()doc";

static const char *__doc_morphio_Property_SectionLevel_operator_eq = R"doc()doc";

static const char *__doc_morphio_Property_SectionLevel_operator_ne = R"doc()doc";

static const char *__doc_morphio_Property_SectionLevel_sectionTypes = R"doc()doc";

static const char *__doc_morphio_Property_SectionLevel_sections = R"doc()doc";

static const char *__doc_morphio_Property_SectionType = R"doc()doc";

static const char *__doc_morphio_Property_children = R"doc()doc";

static const char *__doc_morphio_Property_get = R"doc()doc";

static const char *__doc_morphio_Property_get_mut = R"doc()doc";

static const char *__doc_morphio_Property_operator_lshift = R"doc()doc";

static const char *__doc_morphio_Property_operator_lshift_2 = R"doc()doc";

static const char *__doc_morphio_RawDataError = R"doc()doc";

static const char *__doc_morphio_RawDataError_RawDataError = R"doc()doc";

static const char *__doc_morphio_Section =
R"doc(A class to represent a morphological section.

A Section is an unbranched piece of a morphological skeleton. This
class provides functions to query information about the sample points
that compose the section and functions to obtain the parent and
children sections.

The cell soma is also considered a section, but some functions have
special meaning for it.

Sections cannot be directly created, but are returned by several
morphio::Morphology and morphio::Section methods.

This is a lightweight object with STL container style thread safety.
It is also safe to use a section after the morphology from where it
comes has been deallocated. The morphological data will be kept as
long as there is a Section referring to it.)doc";

static const char *__doc_morphio_Section_2 = R"doc()doc";

static const char *__doc_morphio_SectionBase =
R"doc(This CRTP
(https://en.wikipedia.org/wiki/Curiously_recurring_template_pattern)
defines basic methods that every kind of sections (should them be
neuronal or mithochondrial) must define.

The CRTP is used here so that the methods of the base class can return
object of the derived class. Examples: T SectionBase::parent()
std::vector<T> SectionBase::children())doc";

static const char *__doc_morphio_SectionBase_2 = R"doc()doc";

static const char *__doc_morphio_SectionBase_3 = R"doc()doc";

static const char *__doc_morphio_SectionBase_SectionBase = R"doc()doc";

static const char *__doc_morphio_SectionBase_children = R"doc(Return a list of children sections)doc";

static const char *__doc_morphio_SectionBase_get = R"doc()doc";

static const char *__doc_morphio_SectionBase_id = R"doc(Return the ID of this section.)doc";

static const char *__doc_morphio_SectionBase_id_2 = R"doc()doc";

static const char *__doc_morphio_SectionBase_isRoot = R"doc(Return true if this section is a root section (parent ID == -1))doc";

static const char *__doc_morphio_SectionBase_operator_eq = R"doc()doc";

static const char *__doc_morphio_SectionBase_operator_ne = R"doc()doc";

static const char *__doc_morphio_SectionBase_parent =
R"doc(Return the parent section of this section

Throws:
    MissingParentError is the section doesn't have a parent.)doc";

static const char *__doc_morphio_SectionBase_properties = R"doc()doc";

static const char *__doc_morphio_SectionBase_range = R"doc()doc";

static const char *__doc_morphio_SectionBuilderError = R"doc()doc";

static const char *__doc_morphio_SectionBuilderError_SectionBuilderError = R"doc()doc";

static const char *__doc_morphio_Section_Section = R"doc()doc";

static const char *__doc_morphio_Section_breadth_begin = R"doc(Breadth first iterator)doc";

static const char *__doc_morphio_Section_breadth_end = R"doc()doc";

static const char *__doc_morphio_Section_depth_begin = R"doc(Depth first iterator)doc";

static const char *__doc_morphio_Section_depth_end = R"doc()doc";

static const char *__doc_morphio_Section_diameters =
R"doc(Return a view
(https://github.com/isocpp/CppCoreGuidelines/blob/master/docs/gsl-
intro.md#gslspan-what-is-gslspan-and-what-is-it-for) to this section's
point diameters)doc";

static const char *__doc_morphio_Section_hasSameShape =
R"doc(Return true if the both sections have the same points, diameters and
perimeters)doc";

static const char *__doc_morphio_Section_isHeterogeneous =
R"doc(Return true if the sections of the tree downstream (downstream = true)
or upstream (donwstream = false) have the same section type as the
current section.)doc";

static const char *__doc_morphio_Section_perimeters =
R"doc(Return a view
(https://github.com/isocpp/CppCoreGuidelines/blob/master/docs/gsl-
intro.md#gslspan-what-is-gslspan-and-what-is-it-for) to this section's
point perimeters)doc";

static const char *__doc_morphio_Section_points =
R"doc(Return a view
(https://github.com/isocpp/CppCoreGuidelines/blob/master/docs/gsl-
intro.md#gslspan-what-is-gslspan-and-what-is-it-for) to this section's
point coordinates)doc";

static const char *__doc_morphio_Section_type = R"doc(Return the morphological type of this section (dendrite, axon, ...))doc";

static const char *__doc_morphio_Section_upstream_begin = R"doc(Upstream iterator)doc";

static const char *__doc_morphio_Section_upstream_end = R"doc()doc";

static const char *__doc_morphio_Soma =
R"doc(A class to represent a neuron soma.

This class provides functions to query information about the soma of a
neuron.

Typically the soma is described as the poly-line of the projection of
the soma onto a plane, where the plane normal points in the vertical
direction in the local coordinate system of the morphology. In other
cases the poly-line is not projected onto a plane, but is an
approximation of the countour of the soma as seen in an orhogonal
projection down the vertical axis (this is basically the same as
before, but the vertical coordinate is not 0 for all the points). This
class can also be used for both descriptions as well as somas simply
approximated as spheres.

The coordinates system used by a soma will be in the same as the
brain::Morphology from where it comes.

@version unstable)doc";

static const char *__doc_morphio_Soma_2 = R"doc()doc";

static const char *__doc_morphio_SomaError = R"doc()doc";

static const char *__doc_morphio_SomaError_SomaError = R"doc()doc";

static const char *__doc_morphio_Soma_Soma = R"doc()doc";

static const char *__doc_morphio_Soma_center = R"doc(Return the center of gravity of the soma points)doc";

static const char *__doc_morphio_Soma_diameters = R"doc(Return the diameters of all soma points)doc";

static const char *__doc_morphio_Soma_maxDistance =
R"doc(Return the maximum distance between the center of gravity and any of
the soma points)doc";

static const char *__doc_morphio_Soma_points = R"doc(Return the coordinates (x,y,z) of all soma points)doc";

static const char *__doc_morphio_Soma_properties = R"doc()doc";

static const char *__doc_morphio_Soma_surface =
R"doc(Return the soma surface\n" Note: the soma surface computation depends
on the soma type)doc";

static const char *__doc_morphio_Soma_type = R"doc(Return the soma type)doc";

static const char *__doc_morphio_Soma_volume =
R"doc(Return the soma volume\n" Note: the soma volume computation depends on
the soma type)doc";

static const char *__doc_morphio_UnknownFileType = R"doc()doc";

static const char *__doc_morphio_UnknownFileType_UnknownFileType = R"doc()doc";

static const char *__doc_morphio_WriterError = R"doc()doc";

static const char *__doc_morphio_WriterError_WriterError = R"doc()doc";

static const char *__doc_morphio_children = R"doc()doc";

static const char *__doc_morphio_diff = R"doc(Perform a diff on 2 morphologies, returns True if items differ)doc";

static const char *__doc_morphio_diff_2 = R"doc(Perform a diff on 2 sections, returns True if items differ)doc";

static const char *__doc_morphio_enable_if_immutable = R"doc(Enable if `T` is a immutable morphology.)doc";

static const char *__doc_morphio_enable_if_mutable = R"doc(Enable if `T` is a mutable morphology.)doc";

static const char *__doc_morphio_enums_AnnotationType = R"doc()doc";

static const char *__doc_morphio_enums_AnnotationType_SINGLE_CHILD = R"doc()doc";

static const char *__doc_morphio_enums_CellFamily = R"doc(The cell family represented by morphio::Morphology.)doc";

static const char *__doc_morphio_enums_CellFamily_GLIA = R"doc(Glia)doc";

static const char *__doc_morphio_enums_CellFamily_NEURON = R"doc(Neuron)doc";

static const char *__doc_morphio_enums_CellFamily_SPINE = R"doc(Spine)doc";

static const char *__doc_morphio_enums_LogLevel = R"doc()doc";

static const char *__doc_morphio_enums_LogLevel_DEBUG = R"doc()doc";

static const char *__doc_morphio_enums_LogLevel_ERROR = R"doc()doc";

static const char *__doc_morphio_enums_LogLevel_INFO = R"doc()doc";

static const char *__doc_morphio_enums_LogLevel_WARNING = R"doc()doc";

static const char *__doc_morphio_enums_Option =
R"doc(The list of modifier flags that can be passed when loading a
morphology See morphio::mut::modifiers for more information)doc";

static const char *__doc_morphio_enums_Option_NO_DUPLICATES = R"doc(Skip duplicating points)doc";

static const char *__doc_morphio_enums_Option_NO_MODIFIER = R"doc(Read morphology as is without any modification)doc";

static const char *__doc_morphio_enums_Option_NRN_ORDER = R"doc(Order of neurites will be the same as in NEURON simulator)doc";

static const char *__doc_morphio_enums_Option_SOMA_SPHERE = R"doc(Interpret morphology soma as a sphere)doc";

static const char *__doc_morphio_enums_Option_TWO_POINTS_SECTIONS = R"doc(Read sections only with 2 or more points)doc";

static const char *__doc_morphio_enums_SectionType = R"doc(Classification of neuron substructures.)doc";

static const char *__doc_morphio_enums_SectionType_SECTION_ALL = R"doc(Any section type)doc";

static const char *__doc_morphio_enums_SectionType_SECTION_APICAL_DENDRITE = R"doc(Apical dendrite (far from soma))doc";

static const char *__doc_morphio_enums_SectionType_SECTION_AXON = R"doc(Axon section)doc";

static const char *__doc_morphio_enums_SectionType_SECTION_CNIC_CUSTOM_START = R"doc()doc";

static const char *__doc_morphio_enums_SectionType_SECTION_CUSTOM_10 = R"doc(Custom section type)doc";

static const char *__doc_morphio_enums_SectionType_SECTION_CUSTOM_5 = R"doc(Custom section type)doc";

static const char *__doc_morphio_enums_SectionType_SECTION_CUSTOM_6 = R"doc(Custom section type)doc";

static const char *__doc_morphio_enums_SectionType_SECTION_CUSTOM_7 = R"doc(Custom section type)doc";

static const char *__doc_morphio_enums_SectionType_SECTION_CUSTOM_8 = R"doc(Custom section type)doc";

static const char *__doc_morphio_enums_SectionType_SECTION_CUSTOM_9 = R"doc(Custom section type)doc";

static const char *__doc_morphio_enums_SectionType_SECTION_DENDRITE = R"doc(General or basal dendrite (near to soma))doc";

static const char *__doc_morphio_enums_SectionType_SECTION_GLIA_PERIVASCULAR_PROCESS = R"doc()doc";

static const char *__doc_morphio_enums_SectionType_SECTION_GLIA_PROCESS = R"doc()doc";

static const char *__doc_morphio_enums_SectionType_SECTION_OUT_OF_RANGE_START = R"doc()doc";

static const char *__doc_morphio_enums_SectionType_SECTION_SOMA = R"doc(Neuron cell body)doc";

static const char *__doc_morphio_enums_SectionType_SECTION_SPINE_HEAD = R"doc()doc";

static const char *__doc_morphio_enums_SectionType_SECTION_SPINE_NECK = R"doc()doc";

static const char *__doc_morphio_enums_SectionType_SECTION_UNDEFINED = R"doc(Undefined section)doc";

static const char *__doc_morphio_enums_SectionType_SWC_SECTION_END_POINT = R"doc()doc";

static const char *__doc_morphio_enums_SectionType_SWC_SECTION_FORK_POINT = R"doc()doc";

static const char *__doc_morphio_enums_SomaType = R"doc(Soma type.)doc";

static const char *__doc_morphio_enums_SomaType_SOMA_CYLINDERS = R"doc(Soma made of cylinders)doc";

static const char *__doc_morphio_enums_SomaType_SOMA_NEUROMORPHO_THREE_POINT_CYLINDERS = R"doc(Soma made of three cylinders)doc";

static const char *__doc_morphio_enums_SomaType_SOMA_SIMPLE_CONTOUR = R"doc(Contour soma. Assumed that contour is in XY plane)doc";

static const char *__doc_morphio_enums_SomaType_SOMA_SINGLE_POINT = R"doc(Single point soma)doc";

static const char *__doc_morphio_enums_SomaType_SOMA_UNDEFINED = R"doc(Undefined soma)doc";

static const char *__doc_morphio_enums_VascularSectionType = R"doc(Classification of vasculature section types.)doc";

static const char *__doc_morphio_enums_VascularSectionType_SECTION_ARTERIAL_CAPILLARY = R"doc(Arterial capillary)doc";

static const char *__doc_morphio_enums_VascularSectionType_SECTION_ARTERIOLE = R"doc(Arteriole)doc";

static const char *__doc_morphio_enums_VascularSectionType_SECTION_ARTERY = R"doc(Artery)doc";

static const char *__doc_morphio_enums_VascularSectionType_SECTION_CUSTOM = R"doc(Custom section type)doc";

static const char *__doc_morphio_enums_VascularSectionType_SECTION_NOT_DEFINED = R"doc(Undefined)doc";

static const char *__doc_morphio_enums_VascularSectionType_SECTION_TRANSITIONAL = R"doc(Transitional)doc";

static const char *__doc_morphio_enums_VascularSectionType_SECTION_VEIN = R"doc(Vein)doc";

static const char *__doc_morphio_enums_VascularSectionType_SECTION_VENOUS_CAPILLARY = R"doc(Venous capillary)doc";

static const char *__doc_morphio_enums_VascularSectionType_SECTION_VENULE = R"doc(Venule)doc";

static const char *__doc_morphio_enums_Warning =
R"doc(All possible warnings that can be ignored by user. This enum should be
kept in sync with the warnings defined in morphio::ErrorMessages.)doc";

static const char *__doc_morphio_enums_Warning_APPENDING_EMPTY_SECTION = R"doc(Appending of an empty section)doc";

static const char *__doc_morphio_enums_Warning_DISCONNECTED_NEURITE = R"doc(Found a disconnected neurite in a morphology)doc";

static const char *__doc_morphio_enums_Warning_MITOCHONDRIA_WRITE_NOT_SUPPORTED = R"doc(Mitochondria can be saved in H5 format only)doc";

static const char *__doc_morphio_enums_Warning_NO_SOMA_FOUND = R"doc(No soma found in a file)doc";

static const char *__doc_morphio_enums_Warning_ONLY_CHILD = R"doc(Single child sections are not allowed in SWC format)doc";

static const char *__doc_morphio_enums_Warning_SOMA_NON_CONFORM = R"doc(Soma does not conform the three point soma spec from NeuroMorpho.org)doc";

static const char *__doc_morphio_enums_Warning_SOMA_NON_CONTOUR = R"doc(Soma must be a contour for ASC and H5)doc";

static const char *__doc_morphio_enums_Warning_SOMA_NON_CYLINDER_OR_POINT = R"doc(Soma must be stacked cylinders or a point)doc";

static const char *__doc_morphio_enums_Warning_UNDEFINED = R"doc(undefined value)doc";

static const char *__doc_morphio_enums_Warning_WRITE_EMPTY_MORPHOLOGY = R"doc(Writing empty morphology)doc";

static const char *__doc_morphio_enums_Warning_WRITE_NO_SOMA = R"doc(Writing without a soma)doc";

static const char *__doc_morphio_enums_Warning_WRONG_DUPLICATE = R"doc(A wrong duplicate point in a section)doc";

static const char *__doc_morphio_enums_Warning_WRONG_ROOT_POINT = R"doc(A wrong root point of a neurite in the case of 3 points soma)doc";

static const char *__doc_morphio_enums_Warning_ZERO_DIAMETER = R"doc(Zero section diameter)doc";

static const char *__doc_morphio_enums_operator_lshift = R"doc()doc";

static const char *__doc_morphio_get = R"doc()doc";

static const char *__doc_morphio_getMajor = R"doc()doc";

static const char *__doc_morphio_getMinor = R"doc()doc";

static const char *__doc_morphio_getPatch = R"doc()doc";

static const char *__doc_morphio_getVersionString = R"doc()doc";

static const char *__doc_morphio_isRoot = R"doc(Return true if this section is a root section (parent ID == -1))doc";

static const char *__doc_morphio_mut_DendriticSpine = R"doc(Mutable(editable) morphio::DendriticSpine)doc";

static const char *__doc_morphio_mut_DendriticSpine_2 = R"doc()doc";

static const char *__doc_morphio_mut_DendriticSpine_DendriticSpine = R"doc()doc";

static const char *__doc_morphio_mut_DendriticSpine_DendriticSpine_2 = R"doc()doc";

static const char *__doc_morphio_mut_DendriticSpine_postSynapticDensity = R"doc()doc";

static const char *__doc_morphio_mut_DendriticSpine_postSynapticDensity_2 = R"doc()doc";

static const char *__doc_morphio_mut_EndoplasmicReticulum = R"doc(Mutable(editable) morphio::EndoplasmicReticulum)doc";

static const char *__doc_morphio_mut_EndoplasmicReticulum_2 = R"doc()doc";

static const char *__doc_morphio_mut_EndoplasmicReticulum_EndoplasmicReticulum = R"doc()doc";

static const char *__doc_morphio_mut_EndoplasmicReticulum_EndoplasmicReticulum_2 = R"doc()doc";

static const char *__doc_morphio_mut_EndoplasmicReticulum_EndoplasmicReticulum_3 = R"doc()doc";

static const char *__doc_morphio_mut_EndoplasmicReticulum_EndoplasmicReticulum_4 = R"doc()doc";

static const char *__doc_morphio_mut_EndoplasmicReticulum_EndoplasmicReticulum_5 = R"doc()doc";

static const char *__doc_morphio_mut_EndoplasmicReticulum_buildReadOnly =
R"doc(Returns the data structure that stores ER data This data structure is
used to create the immutable object)doc";

static const char *__doc_morphio_mut_EndoplasmicReticulum_filamentCounts = R"doc(Returns the number of filaments for each neuronal section)doc";

static const char *__doc_morphio_mut_EndoplasmicReticulum_filamentCounts_2 = R"doc()doc";

static const char *__doc_morphio_mut_EndoplasmicReticulum_properties = R"doc()doc";

static const char *__doc_morphio_mut_EndoplasmicReticulum_sectionIndices = R"doc(Returns the list of neuronal section indices)doc";

static const char *__doc_morphio_mut_EndoplasmicReticulum_sectionIndices_2 = R"doc()doc";

static const char *__doc_morphio_mut_EndoplasmicReticulum_surfaceAreas = R"doc(Returns the surface areas for each neuronal section)doc";

static const char *__doc_morphio_mut_EndoplasmicReticulum_surfaceAreas_2 = R"doc()doc";

static const char *__doc_morphio_mut_EndoplasmicReticulum_volumes = R"doc(Returns the volumes for each neuronal section)doc";

static const char *__doc_morphio_mut_EndoplasmicReticulum_volumes_2 = R"doc()doc";

static const char *__doc_morphio_mut_GlialCell = R"doc(Mutable(editable) morphio::GlialCell)doc";

static const char *__doc_morphio_mut_GlialCell_GlialCell = R"doc()doc";

static const char *__doc_morphio_mut_GlialCell_GlialCell_2 = R"doc()doc";

static const char *__doc_morphio_mut_MitoSection = R"doc(Mutable(editable) morphio::MitoSection)doc";

static const char *__doc_morphio_mut_MitoSection_2 = R"doc()doc";

static const char *__doc_morphio_mut_MitoSection_MitoSection = R"doc()doc";

static const char *__doc_morphio_mut_MitoSection_MitoSection_2 = R"doc()doc";

static const char *__doc_morphio_mut_MitoSection_MitoSection_3 = R"doc()doc";

static const char *__doc_morphio_mut_MitoSection_appendSection = R"doc()doc";

static const char *__doc_morphio_mut_MitoSection_appendSection_2 = R"doc()doc";

static const char *__doc_morphio_mut_MitoSection_appendSection_3 = R"doc()doc";

static const char *__doc_morphio_mut_MitoSection_children = R"doc()doc";

static const char *__doc_morphio_mut_MitoSection_diameters = R"doc(@{ Return the diameters of all points of this section)doc";

static const char *__doc_morphio_mut_MitoSection_diameters_2 = R"doc()doc";

static const char *__doc_morphio_mut_MitoSection_hasSameShape =
R"doc(Return true if the both sections have the same neuriteSectionIds,
diameters and pathLengths)doc";

static const char *__doc_morphio_mut_MitoSection_id = R"doc(Return the section id)doc";

static const char *__doc_morphio_mut_MitoSection_id_2 = R"doc(@})doc";

static const char *__doc_morphio_mut_MitoSection_isRoot = R"doc()doc";

static const char *__doc_morphio_mut_MitoSection_mitoPoints = R"doc()doc";

static const char *__doc_morphio_mut_MitoSection_mitochondria = R"doc()doc";

static const char *__doc_morphio_mut_MitoSection_neuriteSectionIds = R"doc(@{ Return the neurite section Ids of all points of this section)doc";

static const char *__doc_morphio_mut_MitoSection_neuriteSectionIds_2 = R"doc()doc";

static const char *__doc_morphio_mut_MitoSection_parent = R"doc()doc";

static const char *__doc_morphio_mut_MitoSection_pathLengths =
R"doc(@{ Return the relative distance (between 0 and 1) between the start of
the neuronal section and each point of this mitochondrial section)doc";

static const char *__doc_morphio_mut_MitoSection_pathLengths_2 = R"doc()doc";

static const char *__doc_morphio_mut_Mitochondria = R"doc(Mutable(editable) morphio::Mitochondria)doc";

static const char *__doc_morphio_mut_Mitochondria_2 = R"doc()doc";

static const char *__doc_morphio_mut_Mitochondria_Mitochondria = R"doc()doc";

static const char *__doc_morphio_mut_Mitochondria_appendRootSection = R"doc(Append a new root MitoSection)doc";

static const char *__doc_morphio_mut_Mitochondria_appendRootSection_2 =
R"doc(Append a root MitoSection

If recursive == true, all descendent mito sections will be appended as
well)doc";

static const char *__doc_morphio_mut_Mitochondria_appendRootSection_3 = R"doc()doc";

static const char *__doc_morphio_mut_Mitochondria_breadth_begin =
R"doc(Breadth first iterator

If id == -1, the iteration will be successively performed starting at
each root section)doc";

static const char *__doc_morphio_mut_Mitochondria_breadth_begin_2 = R"doc()doc";

static const char *__doc_morphio_mut_Mitochondria_breadth_end = R"doc()doc";

static const char *__doc_morphio_mut_Mitochondria_buildMitochondria = R"doc(Fill the 'properties' variable with the mitochondria data)doc";

static const char *__doc_morphio_mut_Mitochondria_children = R"doc()doc";

static const char *__doc_morphio_mut_Mitochondria_children_2 = R"doc()doc";

static const char *__doc_morphio_mut_Mitochondria_counter = R"doc()doc";

static const char *__doc_morphio_mut_Mitochondria_depth_begin =
R"doc(Depth first iterator starting at a given section id

If id == -1, the iteration will start at each root section,
successively)doc";

static const char *__doc_morphio_mut_Mitochondria_depth_begin_2 = R"doc()doc";

static const char *__doc_morphio_mut_Mitochondria_depth_end = R"doc()doc";

static const char *__doc_morphio_mut_Mitochondria_isRoot = R"doc(Return true if section is a root section)doc";

static const char *__doc_morphio_mut_Mitochondria_mitoSection = R"doc()doc";

static const char *__doc_morphio_mut_Mitochondria_parent = R"doc(Return the parent mithochondrial section ID)doc";

static const char *__doc_morphio_mut_Mitochondria_parent_2 = R"doc()doc";

static const char *__doc_morphio_mut_Mitochondria_register = R"doc()doc";

static const char *__doc_morphio_mut_Mitochondria_rootSections =
R"doc(Return the list of IDs of all mitochondrial root sections (sections
whose parent ID are -1))doc";

static const char *__doc_morphio_mut_Mitochondria_root_sections = R"doc()doc";

static const char *__doc_morphio_mut_Mitochondria_section = R"doc()doc";

static const char *__doc_morphio_mut_Mitochondria_sections = R"doc()doc";

static const char *__doc_morphio_mut_Mitochondria_sections_2 = R"doc()doc";

static const char *__doc_morphio_mut_Mitochondria_upstream_begin =
R"doc(Upstream first iterator

If id == -1, the iteration will be successively performed starting at
each root section)doc";

static const char *__doc_morphio_mut_Mitochondria_upstream_begin_2 = R"doc()doc";

static const char *__doc_morphio_mut_Mitochondria_upstream_end = R"doc()doc";

static const char *__doc_morphio_mut_Morphology = R"doc()doc";

static const char *__doc_morphio_mut_Morphology_2 = R"doc(Mutable(editable) morphio::Morphology)doc";

static const char *__doc_morphio_mut_Morphology_3 = R"doc()doc";

static const char *__doc_morphio_mut_Morphology_Morphology = R"doc()doc";

static const char *__doc_morphio_mut_Morphology_Morphology_2 =
R"doc(Build a mutable Morphology from an on-disk morphology

options is the modifier flags to be applied. All flags are defined in
their enum: morphio::enum::Option and can be composed.

Example: Morphology("neuron.asc", TWO_POINTS_SECTIONS | SOMA_SPHERE);)doc";

static const char *__doc_morphio_mut_Morphology_Morphology_3 = R"doc(Build a mutable Morphology from an HighFive::Group)doc";

static const char *__doc_morphio_mut_Morphology_Morphology_4 = R"doc(Build a mutable Morphology from a mutable morphology)doc";

static const char *__doc_morphio_mut_Morphology_Morphology_5 = R"doc(Build a mutable Morphology from a read-only morphology)doc";

static const char *__doc_morphio_mut_Morphology_addAnnotation = R"doc()doc";

static const char *__doc_morphio_mut_Morphology_addMarker = R"doc()doc";

static const char *__doc_morphio_mut_Morphology_annotations = R"doc(Return the annotation object)doc";

static const char *__doc_morphio_mut_Morphology_appendRootSection =
R"doc(Append the existing morphio::Section as a root section

If recursive == true, all descendent will be appended as well)doc";

static const char *__doc_morphio_mut_Morphology_appendRootSection_2 =
R"doc(Append an existing Section as a root section

If recursive == true, all descendent will be appended as well)doc";

static const char *__doc_morphio_mut_Morphology_appendRootSection_3 = R"doc(Append a root Section)doc";

static const char *__doc_morphio_mut_Morphology_applyModifiers = R"doc()doc";

static const char *__doc_morphio_mut_Morphology_breadth_begin =
R"doc(Breadth first iterator

If id == -1, the iteration will be successively performed starting at
each root section)doc";

static const char *__doc_morphio_mut_Morphology_breadth_end = R"doc()doc";

static const char *__doc_morphio_mut_Morphology_buildReadOnly = R"doc(Return the data structure used to create read-only morphologies)doc";

static const char *__doc_morphio_mut_Morphology_cellFamily = R"doc(Return the cell family (neuron or glia))doc";

static const char *__doc_morphio_mut_Morphology_cellProperties = R"doc()doc";

static const char *__doc_morphio_mut_Morphology_children = R"doc()doc";

static const char *__doc_morphio_mut_Morphology_connectivity =
R"doc(Return the graph connectivity of the morphology where each section is
seen as a node Note: -1 is the soma node)doc";

static const char *__doc_morphio_mut_Morphology_counter = R"doc()doc";

static const char *__doc_morphio_mut_Morphology_deleteSection =
R"doc(Delete the given section

Will silently fail if the section is not part of the tree

If recursive == true, all descendent sections will be deleted as well
Else, children will be re-attached to their grand-parent)doc";

static const char *__doc_morphio_mut_Morphology_dendriticSpineLevel = R"doc()doc";

static const char *__doc_morphio_mut_Morphology_depth_begin =
R"doc(Depth first iterator starting at a given section id

If id == -1, the iteration will start at each root section,
successively)doc";

static const char *__doc_morphio_mut_Morphology_depth_end = R"doc()doc";

static const char *__doc_morphio_mut_Morphology_endoplasmicReticulum = R"doc(Return the endoplasmic reticulum container class)doc";

static const char *__doc_morphio_mut_Morphology_endoplasmicReticulum_2 = R"doc(Return the endoplasmic reticulum container class)doc";

static const char *__doc_morphio_mut_Morphology_endoplasmicReticulum_3 = R"doc()doc";

static const char *__doc_morphio_mut_Morphology_eraseByValue = R"doc()doc";

static const char *__doc_morphio_mut_Morphology_err = R"doc()doc";

static const char *__doc_morphio_mut_Morphology_markers = R"doc(Return the markers from the ASC file)doc";

static const char *__doc_morphio_mut_Morphology_mitochondria = R"doc(Return the mitochondria container class)doc";

static const char *__doc_morphio_mut_Morphology_mitochondria_2 = R"doc(Return the mitochondria container class)doc";

static const char *__doc_morphio_mut_Morphology_mitochondria_3 = R"doc()doc";

static const char *__doc_morphio_mut_Morphology_parent = R"doc()doc";

static const char *__doc_morphio_mut_Morphology_register = R"doc()doc";

static const char *__doc_morphio_mut_Morphology_removeUnifurcations =
R"doc(Fixes the morphology single child sections and issues warnings if the
section starts and ends are inconsistent)doc";

static const char *__doc_morphio_mut_Morphology_removeUnifurcations_2 = R"doc()doc";

static const char *__doc_morphio_mut_Morphology_rootSections = R"doc(Returns all section ids at the tree root)doc";

static const char *__doc_morphio_mut_Morphology_rootSections_2 = R"doc()doc";

static const char *__doc_morphio_mut_Morphology_section =
R"doc(Get the shared pointer for the given section

Note: multiple morphologies can share the same Section instances.)doc";

static const char *__doc_morphio_mut_Morphology_sections = R"doc(Returns the dictionary id -> Section for this tree)doc";

static const char *__doc_morphio_mut_Morphology_sections_2 = R"doc()doc";

static const char *__doc_morphio_mut_Morphology_soma =
R"doc(Returns a shared pointer on the Soma

Note: multiple morphologies can share the same Soma instance)doc";

static const char *__doc_morphio_mut_Morphology_soma_2 =
R"doc(Returns a shared pointer on the Soma

Note: multiple morphologies can share the same Soma instance)doc";

static const char *__doc_morphio_mut_Morphology_soma_3 = R"doc()doc";

static const char *__doc_morphio_mut_Morphology_somaType = R"doc(Return the soma type)doc";

static const char *__doc_morphio_mut_Morphology_version = R"doc(Return the version)doc";

static const char *__doc_morphio_mut_Morphology_write = R"doc(Write file to H5, SWC, ASC format depending on filename extension)doc";

static const char *__doc_morphio_mut_Section = R"doc(Mutable(editable) morphio::Section)doc";

static const char *__doc_morphio_mut_Section_2 = R"doc()doc";

static const char *__doc_morphio_mut_Section_Section = R"doc()doc";

static const char *__doc_morphio_mut_Section_Section_2 = R"doc()doc";

static const char *__doc_morphio_mut_Section_Section_3 = R"doc()doc";

static const char *__doc_morphio_mut_Section_appendSection = R"doc()doc";

static const char *__doc_morphio_mut_Section_appendSection_2 = R"doc()doc";

static const char *__doc_morphio_mut_Section_appendSection_3 = R"doc()doc";

static const char *__doc_morphio_mut_Section_breadth_begin = R"doc()doc";

static const char *__doc_morphio_mut_Section_breadth_end = R"doc()doc";

static const char *__doc_morphio_mut_Section_children = R"doc(Return a vector of children IDs)doc";

static const char *__doc_morphio_mut_Section_depth_begin = R"doc()doc";

static const char *__doc_morphio_mut_Section_depth_end = R"doc()doc";

static const char *__doc_morphio_mut_Section_diameters = R"doc(@{ Return the diameters of all points of this section)doc";

static const char *__doc_morphio_mut_Section_diameters_2 = R"doc()doc";

static const char *__doc_morphio_mut_Section_getOwningMorphologyOrThrow =
R"doc(Getter for morphology_; checks the pointer is non-null, throws
otherwise)doc";

static const char *__doc_morphio_mut_Section_hasSameShape =
R"doc(Return true if the both sections have the same points, diameters and
perimeters)doc";

static const char *__doc_morphio_mut_Section_id = R"doc(Return the section ID)doc";

static const char *__doc_morphio_mut_Section_id_2 = R"doc()doc";

static const char *__doc_morphio_mut_Section_isHeterogeneous =
R"doc(Return true if the sections of the tree downstream (downstream = true)
or upstream (donwstream = false) have the same section type as the
current section.)doc";

static const char *__doc_morphio_mut_Section_isRoot = R"doc(Return true if section is a root section)doc";

static const char *__doc_morphio_mut_Section_morphology = R"doc()doc";

static const char *__doc_morphio_mut_Section_parent =
R"doc(Get the parent ID

Note: Root sections return -1)doc";

static const char *__doc_morphio_mut_Section_perimeters = R"doc(@{ Return the perimeters of all points of this section)doc";

static const char *__doc_morphio_mut_Section_perimeters_2 = R"doc()doc";

static const char *__doc_morphio_mut_Section_point_properties = R"doc()doc";

static const char *__doc_morphio_mut_Section_points = R"doc(@{ Return the coordinates (x,y,z) of all points of this section)doc";

static const char *__doc_morphio_mut_Section_points_2 = R"doc()doc";

static const char *__doc_morphio_mut_Section_properties = R"doc(@{ Return the PointLevel instance that contains this section's data)doc";

static const char *__doc_morphio_mut_Section_properties_2 = R"doc()doc";

static const char *__doc_morphio_mut_Section_section_type = R"doc()doc";

static const char *__doc_morphio_mut_Section_throwIfNoOwningMorphology =
R"doc(If section is an orphan, in other words it does not belong to an a
morphology)doc";

static const char *__doc_morphio_mut_Section_type = R"doc(@{ Return the morphological type of this section (dendrite, axon, ...))doc";

static const char *__doc_morphio_mut_Section_type_2 = R"doc()doc";

static const char *__doc_morphio_mut_Section_upstream_begin = R"doc()doc";

static const char *__doc_morphio_mut_Section_upstream_end = R"doc()doc";

static const char *__doc_morphio_mut_Soma = R"doc(Mutable(editable) morphio::Soma)doc";

static const char *__doc_morphio_mut_Soma_2 = R"doc()doc";

static const char *__doc_morphio_mut_Soma_Soma = R"doc()doc";

static const char *__doc_morphio_mut_Soma_Soma_2 = R"doc()doc";

static const char *__doc_morphio_mut_Soma_Soma_3 = R"doc()doc";

static const char *__doc_morphio_mut_Soma_Soma_4 = R"doc()doc";

static const char *__doc_morphio_mut_Soma_center = R"doc(Return the center of gravity of the soma points)doc";

static const char *__doc_morphio_mut_Soma_diameters = R"doc(Return the diameters of all soma points)doc";

static const char *__doc_morphio_mut_Soma_diameters_2 = R"doc()doc";

static const char *__doc_morphio_mut_Soma_maxDistance =
R"doc(Return the maximum distance between the center of gravity and any of
the soma points)doc";

static const char *__doc_morphio_mut_Soma_point_properties = R"doc()doc";

static const char *__doc_morphio_mut_Soma_points = R"doc(Return the coordinates (x,y,z) of all soma points)doc";

static const char *__doc_morphio_mut_Soma_points_2 = R"doc()doc";

static const char *__doc_morphio_mut_Soma_properties = R"doc()doc";

static const char *__doc_morphio_mut_Soma_properties_2 = R"doc()doc";

static const char *__doc_morphio_mut_Soma_soma_type = R"doc()doc";

static const char *__doc_morphio_mut_Soma_surface =
R"doc(Return the soma surface Note: the soma surface computation depends on
the soma type)doc";

static const char *__doc_morphio_mut_Soma_type = R"doc(Return the soma type)doc";

static const char *__doc_morphio_mut_Soma_type_2 = R"doc(Return the soma type)doc";

static const char *__doc_morphio_mut_checkDuplicatePoint = R"doc()doc";

static const char *__doc_morphio_mut_diameters = R"doc()doc";

static const char *__doc_morphio_mut_diameters_2 = R"doc()doc";

static const char *__doc_morphio_mut_diameters_3 = R"doc()doc";

static const char *__doc_morphio_mut_diameters_4 = R"doc()doc";

static const char *__doc_morphio_mut_diff = R"doc(Perform a diff on 2 morphologies, returns True if items differ)doc";

static const char *__doc_morphio_mut_diff_2 = R"doc(Perform a diff on 2 sections, returns True if items differ)doc";

static const char *__doc_morphio_mut_friendDtorForSharedPtrMito = R"doc()doc";

static const char *__doc_morphio_mut_id = R"doc(Return the section id)doc";

static const char *__doc_morphio_mut_id_2 = R"doc(Return the section ID)doc";

static const char *__doc_morphio_mut_modifiers_no_duplicate_point = R"doc(Remove duplicated points)doc";

static const char *__doc_morphio_mut_modifiers_nrn_order = R"doc(Reorders neurites of morphology according to NEURON simulator)doc";

static const char *__doc_morphio_mut_modifiers_soma_sphere =
R"doc(Reduce the soma to a sphere placed at the center of gravity of soma
points and whose radius is the averaged distance between the soma
points and the center of gravity)doc";

static const char *__doc_morphio_mut_modifiers_two_points_sections = R"doc(Only the first and last points of each sections are kept)doc";

static const char *__doc_morphio_mut_neuriteSectionIds = R"doc()doc";

static const char *__doc_morphio_mut_neuriteSectionIds_2 = R"doc()doc";

static const char *__doc_morphio_mut_operator_lshift = R"doc()doc";

static const char *__doc_morphio_mut_pathLengths = R"doc()doc";

static const char *__doc_morphio_mut_pathLengths_2 = R"doc()doc";

static const char *__doc_morphio_mut_perimeters = R"doc()doc";

static const char *__doc_morphio_mut_perimeters_2 = R"doc()doc";

static const char *__doc_morphio_mut_points = R"doc()doc";

static const char *__doc_morphio_mut_points_2 = R"doc()doc";

static const char *__doc_morphio_mut_properties = R"doc(@{ Return the PointLevel instance that contains this section's data)doc";

static const char *__doc_morphio_mut_properties_2 = R"doc()doc";

static const char *__doc_morphio_mut_rootSections = R"doc()doc";

static const char *__doc_morphio_mut_sections = R"doc()doc";

static const char *__doc_morphio_mut_type = R"doc(@{ Return the morphological type of this section (dendrite, axon, ...))doc";

static const char *__doc_morphio_mut_type_2 = R"doc()doc";

static const char *__doc_morphio_mut_writer_asc = R"doc(Save morphology in ASC format)doc";

static const char *__doc_morphio_mut_writer_h5 = R"doc(Save morphology in H5 format)doc";

static const char *__doc_morphio_mut_writer_swc = R"doc(Save morphology in SWC format)doc";

static const char *__doc_morphio_operator_eq = R"doc()doc";

static const char *__doc_morphio_operator_ne = R"doc()doc";

static const char *__doc_morphio_parent =
R"doc(Return the parent section of this section

Throws:
    MissingParentError is the section doesn't have a parent.)doc";

static const char *__doc_morphio_printError =
R"doc(Print a warning. Raises an error if `set_raise_warnings` was set to
`true`.)doc";

static const char *__doc_morphio_readers_DebugInfo = R"doc(Debug info for error messages)doc";

static const char *__doc_morphio_readers_DebugInfo_2 = R"doc()doc";

static const char *__doc_morphio_readers_DebugInfo_DebugInfo =
R"doc(Constructor

Parameter ``filename``:
    morphology filename.)doc";

static const char *__doc_morphio_readers_DebugInfo_filename = R"doc(Morphology filename)doc";

static const char *__doc_morphio_readers_DebugInfo_getLineNumber = R"doc(Get section's line number within morphology file)doc";

static const char *__doc_morphio_readers_DebugInfo_lineNumbers = R"doc()doc";

static const char *__doc_morphio_readers_DebugInfo_setLineNumber = R"doc(Stores section's line number within morphology file)doc";

static const char *__doc_morphio_readers_ErrorLevel = R"doc(Level of error reporting)doc";

static const char *__doc_morphio_readers_ErrorLevel_ERROR = R"doc(Error)doc";

static const char *__doc_morphio_readers_ErrorLevel_INFO = R"doc(Info)doc";

static const char *__doc_morphio_readers_ErrorLevel_WARNING = R"doc(Warning)doc";

static const char *__doc_morphio_readers_ErrorMessages =
R"doc(Class that can generate error messages and holds a collection of
predefined errors messages)doc";

static const char *__doc_morphio_readers_ErrorMessages_2 = R"doc()doc";

static const char *__doc_morphio_readers_ErrorMessages_EARLY_END_OF_FILE = R"doc(The end of the file was reached before parsing finshed)doc";

static const char *__doc_morphio_readers_ErrorMessages_ERROR_EOF_IN_NEURITE = R"doc(ASC EOF reached in neurite error message)doc";

static const char *__doc_morphio_readers_ErrorMessages_ERROR_EOF_REACHED = R"doc(ASC EOF reached error message)doc";

static const char *__doc_morphio_readers_ErrorMessages_ERROR_EOF_UNBALANCED_PARENS = R"doc(ASC unbalanced parents error message)doc";

static const char *__doc_morphio_readers_ErrorMessages_ERROR_LINE_NON_PARSABLE = R"doc(Non parsable line error message)doc";

static const char *__doc_morphio_readers_ErrorMessages_ERROR_MISSING_MITO_PARENT = R"doc(Missing mitochondria parent section error message)doc";

static const char *__doc_morphio_readers_ErrorMessages_ERROR_MISSING_PARENT = R"doc(Missing section parent error message)doc";

static const char *__doc_morphio_readers_ErrorMessages_ERROR_MULTIPLE_SOMATA = R"doc(Multiple somas error message)doc";

static const char *__doc_morphio_readers_ErrorMessages_ERROR_NEGATIVE_ID = R"doc(A negative ID is used in SWC)doc";

static const char *__doc_morphio_readers_ErrorMessages_ERROR_NOT_IMPLEMENTED_UNDEFINED_SOMA = R"doc(Undefined soma error message)doc";

static const char *__doc_morphio_readers_ErrorMessages_ERROR_ONLY_CHILD_SWC_WRITER = R"doc(Single section child SWC error message)doc";

static const char *__doc_morphio_readers_ErrorMessages_ERROR_OPENING_FILE = R"doc(Opening file error message)doc";

static const char *__doc_morphio_readers_ErrorMessages_ERROR_PARSING_POINT = R"doc(Parsing ASC points error message)doc";

static const char *__doc_morphio_readers_ErrorMessages_ERROR_PERIMETER_DATA_NOT_WRITABLE = R"doc(Can't write perimeter data to SWC, ASC error message)doc";

static const char *__doc_morphio_readers_ErrorMessages_ERROR_REPEATED_ID = R"doc(Repeated section id error message)doc";

static const char *__doc_morphio_readers_ErrorMessages_ERROR_SELF_PARENT = R"doc(Section self parent error message)doc";

static const char *__doc_morphio_readers_ErrorMessages_ERROR_SOMA_ALREADY_DEFINED = R"doc(Already defined soma error message)doc";

static const char *__doc_morphio_readers_ErrorMessages_ERROR_SOMA_BIFURCATION = R"doc(Bifurcating soma error message)doc";

static const char *__doc_morphio_readers_ErrorMessages_ERROR_SOMA_INVALID_CONTOUR = R"doc(Contour soma must have at least 3 points.)doc";

static const char *__doc_morphio_readers_ErrorMessages_ERROR_SOMA_INVALID_SINGLE_POINT = R"doc(Single point soma must have one point)doc";

static const char *__doc_morphio_readers_ErrorMessages_ERROR_SOMA_INVALID_THREE_POINT_CYLINDER = R"doc(Multiple points for single point soma)doc";

static const char *__doc_morphio_readers_ErrorMessages_ERROR_SOMA_WITH_NEURITE_PARENT = R"doc(Soma with neurite parent error message)doc";

static const char *__doc_morphio_readers_ErrorMessages_ERROR_UNCOMPATIBLE_FLAGS = R"doc(Incompatible flags error message)doc";

static const char *__doc_morphio_readers_ErrorMessages_ERROR_UNEXPECTED_TOKEN = R"doc(Unexpected ASC token error message)doc";

static const char *__doc_morphio_readers_ErrorMessages_ERROR_UNKNOWN_TOKEN = R"doc(Unknown ASC token error message)doc";

static const char *__doc_morphio_readers_ErrorMessages_ERROR_UNSUPPORTED_SECTION_TYPE = R"doc(Unsupported morphology section type error message)doc";

static const char *__doc_morphio_readers_ErrorMessages_ERROR_UNSUPPORTED_SECTION_TYPE_2 = R"doc(Unsupported morphology section type error message)doc";

static const char *__doc_morphio_readers_ErrorMessages_ERROR_UNSUPPORTED_VASCULATURE_SECTION_TYPE = R"doc(Unsupported vasculature section type error message)doc";

static const char *__doc_morphio_readers_ErrorMessages_ERROR_VECTOR_LENGTH_MISMATCH = R"doc(Vector length mismatch error message)doc";

static const char *__doc_morphio_readers_ErrorMessages_ERROR_WRONG_EXTENSION = R"doc(Wrong morphology file extension error message)doc";

static const char *__doc_morphio_readers_ErrorMessages_ErrorMessages = R"doc()doc";

static const char *__doc_morphio_readers_ErrorMessages_ErrorMessages_2 =
R"doc(Constructor.

Parameter ``uri``:
    path to a morphology file.)doc";

static const char *__doc_morphio_readers_ErrorMessages_WARNING_APPENDING_EMPTY_SECTION = R"doc(Writing empty section warning message)doc";

static const char *__doc_morphio_readers_ErrorMessages_WARNING_DISCONNECTED_NEURITE = R"doc(Writing disconnected neurite warning message)doc";

static const char *__doc_morphio_readers_ErrorMessages_WARNING_MITOCHONDRIA_WRITE_NOT_SUPPORTED = R"doc(Writing of mitochondria is not supported warning message)doc";

static const char *__doc_morphio_readers_ErrorMessages_WARNING_NEUROMORPHO_SOMA_NON_CONFORM = R"doc(Soma does not conform NeuroMorpho warning message)doc";

static const char *__doc_morphio_readers_ErrorMessages_WARNING_NO_SOMA_FOUND = R"doc(Soma not found warning message)doc";

static const char *__doc_morphio_readers_ErrorMessages_WARNING_ONLY_CHILD = R"doc(Writing single child section warning message)doc";

static const char *__doc_morphio_readers_ErrorMessages_WARNING_SOMA_NON_CONTOUR = R"doc(Soma must be a contour for ASC and H5)doc";

static const char *__doc_morphio_readers_ErrorMessages_WARNING_SOMA_NON_CYLINDER_OR_POINT = R"doc()doc";

static const char *__doc_morphio_readers_ErrorMessages_WARNING_WRITE_EMPTY_MORPHOLOGY = R"doc(Writing empty morphology warning message)doc";

static const char *__doc_morphio_readers_ErrorMessages_WARNING_WRITE_NO_SOMA = R"doc(Writing without soma warning message)doc";

static const char *__doc_morphio_readers_ErrorMessages_WARNING_WRONG_DUPLICATE = R"doc(Writing wrong duplicate warning message)doc";

static const char *__doc_morphio_readers_ErrorMessages_WARNING_WRONG_ROOT_POINT = R"doc(Wrong root point warning message)doc";

static const char *__doc_morphio_readers_ErrorMessages_WARNING_ZERO_DIAMETER = R"doc(Writing zero diameter warning message)doc";

static const char *__doc_morphio_readers_ErrorMessages_errorLink = R"doc(Returns a link to a line number within the morphology file)doc";

static const char *__doc_morphio_readers_ErrorMessages_errorMsg = R"doc(Generate an error message.)doc";

static const char *__doc_morphio_readers_ErrorMessages_isIgnored = R"doc(Is the output of the warning ignored)doc";

static const char *__doc_morphio_readers_ErrorMessages_uri = R"doc()doc";

static const char *__doc_morphio_readers_Sample =
R"doc(A sample of section for error reporting, includes its position (line)
within the file.)doc";

static const char *__doc_morphio_readers_Sample_Sample = R"doc()doc";

static const char *__doc_morphio_readers_Sample_diameter = R"doc()doc";

static const char *__doc_morphio_readers_Sample_id = R"doc()doc";

static const char *__doc_morphio_readers_Sample_lineNumber = R"doc()doc";

static const char *__doc_morphio_readers_Sample_parentId = R"doc()doc";

static const char *__doc_morphio_readers_Sample_point = R"doc()doc";

static const char *__doc_morphio_readers_Sample_type = R"doc()doc";

static const char *__doc_morphio_set_ignored_warning = R"doc(Set a warning to ignore)doc";

static const char *__doc_morphio_set_ignored_warning_2 = R"doc(Set an array of warnings to ignore)doc";

static const char *__doc_morphio_set_maximum_warnings = R"doc(Set the maximum number of warnings to be printed on screen)doc";

static const char *__doc_morphio_set_raise_warnings = R"doc(Set whether to interpet warning as errors)doc";

static const char *__doc_morphio_vasculature_Section = R"doc()doc";

static const char *__doc_morphio_vasculature_Section_2 = R"doc(Vasculature section)doc";

static const char *__doc_morphio_vasculature_Section_Section = R"doc()doc";

static const char *__doc_morphio_vasculature_Section_Section_2 = R"doc()doc";

static const char *__doc_morphio_vasculature_Section_begin = R"doc()doc";

static const char *__doc_morphio_vasculature_Section_diameters =
R"doc(Return a view
(https://github.com/isocpp/CppCoreGuidelines/blob/master/docs/gsl-
intro.md#gslspan-what-is-gslspan-and-what-is-it-for) to this section's
point diameters)doc";

static const char *__doc_morphio_vasculature_Section_end = R"doc()doc";

static const char *__doc_morphio_vasculature_Section_get = R"doc()doc";

static const char *__doc_morphio_vasculature_Section_id = R"doc(Return the ID of this section.)doc";

static const char *__doc_morphio_vasculature_Section_id_2 = R"doc()doc";

static const char *__doc_morphio_vasculature_Section_length = R"doc(Euclidian distance between first and last point of the section)doc";

static const char *__doc_morphio_vasculature_Section_neighbors = R"doc(Returns a list of all neighbors of the section)doc";

static const char *__doc_morphio_vasculature_Section_operator_assign = R"doc()doc";

static const char *__doc_morphio_vasculature_Section_operator_eq = R"doc()doc";

static const char *__doc_morphio_vasculature_Section_operator_lt = R"doc()doc";

static const char *__doc_morphio_vasculature_Section_operator_ne = R"doc()doc";

static const char *__doc_morphio_vasculature_Section_points =
R"doc(Return a view
(https://github.com/isocpp/CppCoreGuidelines/blob/master/docs/gsl-
intro.md#gslspan-what-is-gslspan-and-what-is-it-for) to this section's
point coordinates)doc";

static const char *__doc_morphio_vasculature_Section_predecessors = R"doc(Returns a list of predecessors or parents of the section)doc";

static const char *__doc_morphio_vasculature_Section_properties = R"doc()doc";

static const char *__doc_morphio_vasculature_Section_range = R"doc()doc";

static const char *__doc_morphio_vasculature_Section_successors = R"doc(Returns a list of successors or children of the section)doc";

static const char *__doc_morphio_vasculature_Section_type =
R"doc(Return the morphological type of this section (artery, vein,
capillary, ...))doc";

static const char *__doc_morphio_vasculature_Vasculature = R"doc()doc";

static const char *__doc_morphio_vasculature_Vasculature_2 =
R"doc(The entry-point class to access vasculature(blood) data

By design, it is the equivalent of the Morphology class but at the
vasculature level. As the Morphology class, it implements a section
accessor and a root section accessor returning views on the Properties
object for the queried vasculature section.)doc";

static const char *__doc_morphio_vasculature_Vasculature_Vasculature =
R"doc(@name Read API Open the given source to a vasculature file and parse
it.)doc";

static const char *__doc_morphio_vasculature_Vasculature_Vasculature_2 = R"doc()doc";

static const char *__doc_morphio_vasculature_Vasculature_begin = R"doc(graph iterator pointing to the begin)doc";

static const char *__doc_morphio_vasculature_Vasculature_diameters = R"doc(Return a vector with all diameters from all sections)doc";

static const char *__doc_morphio_vasculature_Vasculature_end = R"doc(graph iterator pointing to the end)doc";

static const char *__doc_morphio_vasculature_Vasculature_get = R"doc()doc";

static const char *__doc_morphio_vasculature_Vasculature_operator_assign = R"doc()doc";

static const char *__doc_morphio_vasculature_Vasculature_operator_assign_2 = R"doc()doc";

static const char *__doc_morphio_vasculature_Vasculature_points = R"doc(Return a vector with all points from all sections)doc";

static const char *__doc_morphio_vasculature_Vasculature_properties = R"doc()doc";

static const char *__doc_morphio_vasculature_Vasculature_section =
R"doc(Return the Section with the given id.

Throws:
    RawDataError if the id is out of range)doc";

static const char *__doc_morphio_vasculature_Vasculature_sectionConnectivity = R"doc(Return a vector with all the connections between sections)doc";

static const char *__doc_morphio_vasculature_Vasculature_sectionOffsets =
R"doc(Returns a list with offsets to access data of a specific section in
the points and diameters arrays. p Example: accessing diameters of
n'th section will be located in the Vasculature::diameters array from
diameters[sectionOffsets(n)] to diameters[sectionOffsets(n+1)-1]

Note: for convenience, the last point of this array is the points()
array size so that the above example works also for the last section.)doc";

static const char *__doc_morphio_vasculature_Vasculature_sectionTypes = R"doc(Return a vector with the section type of every section)doc";

static const char *__doc_morphio_vasculature_Vasculature_sections = R"doc(Return a vector containing all section objects.)doc";

static const char *__doc_morphio_vasculature_diameters = R"doc()doc";

static const char *__doc_morphio_vasculature_get = R"doc()doc";

static const char *__doc_morphio_vasculature_points = R"doc()doc";

static const char *__doc_morphio_vasculature_property_Connection =
R"doc(Stores the graph connectivity between the sections. If section1 is
connected to section2, then the last point of section1 and the first
point of section2 must be equal.)doc";

static const char *__doc_morphio_vasculature_property_Diameter = R"doc()doc";

static const char *__doc_morphio_vasculature_property_Point = R"doc()doc";

static const char *__doc_morphio_vasculature_property_Properties = R"doc(Class that holds all other levels(point, edge, etc.) information)doc";

static const char *__doc_morphio_vasculature_property_Properties_connectivity = R"doc()doc";

static const char *__doc_morphio_vasculature_property_Properties_edgeLevel = R"doc()doc";

static const char *__doc_morphio_vasculature_property_Properties_get = R"doc()doc";

static const char *__doc_morphio_vasculature_property_Properties_get_mut = R"doc()doc";

static const char *__doc_morphio_vasculature_property_Properties_operator_eq = R"doc()doc";

static const char *__doc_morphio_vasculature_property_Properties_operator_ne = R"doc()doc";

static const char *__doc_morphio_vasculature_property_Properties_pointLevel = R"doc()doc";

static const char *__doc_morphio_vasculature_property_Properties_predecessors = R"doc()doc";

static const char *__doc_morphio_vasculature_property_Properties_sectionLevel = R"doc()doc";

static const char *__doc_morphio_vasculature_property_Properties_successors = R"doc()doc";

static const char *__doc_morphio_vasculature_property_SectionType = R"doc()doc";

static const char *__doc_morphio_vasculature_property_VascEdgeLevel = R"doc(Stores edge level information)doc";

static const char *__doc_morphio_vasculature_property_VascEdgeLevel_leakiness = R"doc()doc";

static const char *__doc_morphio_vasculature_property_VascPointLevel = R"doc(Stores point level information. Similar to morphio::PointLevel)doc";

static const char *__doc_morphio_vasculature_property_VascPointLevel_VascPointLevel = R"doc()doc";

static const char *__doc_morphio_vasculature_property_VascPointLevel_VascPointLevel_2 = R"doc()doc";

static const char *__doc_morphio_vasculature_property_VascPointLevel_VascPointLevel_3 = R"doc()doc";

static const char *__doc_morphio_vasculature_property_VascPointLevel_VascPointLevel_4 = R"doc()doc";

static const char *__doc_morphio_vasculature_property_VascPointLevel_diameters = R"doc()doc";

static const char *__doc_morphio_vasculature_property_VascPointLevel_operator_assign = R"doc()doc";

static const char *__doc_morphio_vasculature_property_VascPointLevel_points = R"doc()doc";

static const char *__doc_morphio_vasculature_property_VascSection = R"doc()doc";

static const char *__doc_morphio_vasculature_property_VascSectionLevel = R"doc(stores section level information)doc";

static const char *__doc_morphio_vasculature_property_VascSectionLevel_operator_eq = R"doc()doc";

static const char *__doc_morphio_vasculature_property_VascSectionLevel_operator_ne = R"doc()doc";

static const char *__doc_morphio_vasculature_property_VascSectionLevel_predecessors = R"doc()doc";

static const char *__doc_morphio_vasculature_property_VascSectionLevel_sectionTypes = R"doc()doc";

static const char *__doc_morphio_vasculature_property_VascSectionLevel_sections = R"doc()doc";

static const char *__doc_morphio_vasculature_property_VascSectionLevel_successors = R"doc()doc";

static const char *__doc_morphio_vasculature_property_get = R"doc()doc";

static const char *__doc_morphio_vasculature_property_get_mut = R"doc()doc";

static const char *__doc_morphio_vasculature_property_operator_lshift = R"doc()doc";

static const char *__doc_morphio_vasculature_property_operator_lshift_2 = R"doc()doc";

static const char *__doc_morphio_vasculature_property_predecessors = R"doc()doc";

static const char *__doc_morphio_vasculature_property_successors = R"doc()doc";

static const char *__doc_morphio_vasculature_sectionTypes = R"doc()doc";

static const char *__doc_operator_lshift = R"doc()doc";

static const char *__doc_operator_lshift_2 = R"doc()doc";

static const char *__doc_operator_lshift_3 = R"doc()doc";

#if defined(__GNUG__)
#pragma GCC diagnostic pop
#endif
<|MERGE_RESOLUTION|>--- conflicted
+++ resolved
@@ -40,8 +40,6 @@
 file must be guessed. The optional argument `extensions` specifies
 which and in which order the morphologies are searched.)doc";
 
-<<<<<<< HEAD
-=======
 static const char *__doc_morphio_Collection_argsort =
 R"doc(Returns the reordered loop indices.
 
@@ -51,7 +49,6 @@
 Note: This API is 'experimental', meaning it might change in the
 future.)doc";
 
->>>>>>> d6e9733a
 static const char *__doc_morphio_Collection_close =
 R"doc(Close the collection.
 
@@ -69,14 +66,11 @@
 
 static const char *__doc_morphio_Collection_load_2 = R"doc(Load the morphology as a mutable morphology.)doc";
 
-<<<<<<< HEAD
-=======
 static const char *__doc_morphio_Collection_load_unordered =
 R"doc(Returns an iterable of loop index, morphology pairs.
 
 See `LoadUnordered` for details.)doc";
 
->>>>>>> d6e9733a
 static const char *__doc_morphio_DendriticSpine = R"doc(Class to represent morphologies of dendritic spines)doc";
 
 static const char *__doc_morphio_DendriticSpine_2 = R"doc()doc";
