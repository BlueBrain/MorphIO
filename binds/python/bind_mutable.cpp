/* Copyright (c) 2013-2023, EPFL/Blue Brain Project
 *
 * SPDX-License-Identifier: Apache-2.0
 */
#include "bind_mutable.h"

#include <pybind11/numpy.h>
#include <pybind11/pybind11.h>
#include <pybind11/stl.h>

#include <morphio/endoplasmic_reticulum.h>
#include <morphio/mut/dendritic_spine.h>
#include <morphio/mut/endoplasmic_reticulum.h>
#include <morphio/mut/glial_cell.h>
#include <morphio/mut/mitochondria.h>
#include <morphio/mut/morphology.h>

#include <array>
#include <memory>  // std::make_unique

#include "bind_enums.h"
#include "bindings_utils.h"
#include "generated/docstrings.h"

namespace py = pybind11;
using namespace py::literals;

void bind_mut_morphology(py::module& m);
void bind_mut_glialcell(py::module& m);
void bind_mut_mitochondria(py::module& m);
void bind_mut_mitosection(py::module& m);
void bind_mut_section(py::module& m);
void bind_mut_soma(py::module& m);
void bind_mut_endoplasmic_reticulum(py::module& m);
void bind_mut_dendritic_spine(py::module& m);

void bind_mutable(py::module& m) {
    bind_mut_morphology(m);
    bind_mut_glialcell(m);
    bind_mut_mitochondria(m);
    bind_mut_mitosection(m);
    bind_mut_section(m);
    bind_mut_soma(m);
    bind_mut_endoplasmic_reticulum(m);
    bind_mut_dendritic_spine(m);
}

void bind_mut_morphology(py::module& m) {
#define D(x) DOC(morphio, mut, Morphology, x)
    using morphio::mut::Morphology;

    py::class_<Morphology>(m, "Morphology", "Class representing a mutable Morphology")
        .def(py::init<>())
        .def(py::init<const std::string&, unsigned int>(),
             "filename"_a,
             "options"_a = morphio::enums::Option::NO_MODIFIER)
        .def(py::init<const morphio::Morphology&, unsigned int>(),
             "morphology"_a,
             "options"_a = morphio::enums::Option::NO_MODIFIER)
        .def(py::init<const Morphology&, unsigned int>(),
             "morphology"_a,
             "options"_a = morphio::enums::Option::NO_MODIFIER)
        .def(py::init([](py::object arg, unsigned int options) {
                 return std::make_unique<Morphology>(py::str(arg), options);
             }),
             "filename"_a,
             "options"_a = morphio::enums::Option::NO_MODIFIER,
             "Additional Ctor that accepts as filename any python "
             "object that implements __repr__ or __str__")

        // Cell sub-part accessors
        .def_property_readonly("sections", &Morphology::sections, D(sections))
        .def_property_readonly("root_sections",
                               &Morphology::rootSections,
                               D(rootSections),
                               py::return_value_policy::reference)
        .def_property_readonly("soma",
                               static_cast<std::shared_ptr<morphio::mut::Soma>& (Morphology::*) ()>(
                                   &Morphology::soma),
                               D(soma))
        .def_property_readonly("mitochondria",
                               static_cast<morphio::mut::Mitochondria& (Morphology::*) ()>(
                                   &Morphology::mitochondria),
                               D(mitochondria))
        .def_property_readonly("endoplasmic_reticulum",
                               static_cast<morphio::mut::EndoplasmicReticulum& (Morphology::*) ()>(
                                   &Morphology::endoplasmicReticulum),
                               D(endoplasmicReticulum))
        .def_property_readonly("annotations", &Morphology::annotations, D(annotations))
        .def_property_readonly("markers", &Morphology::markers, D(markers))
        .def("section", &Morphology::section, D(section), "section_id"_a)
        .def("build_read_only", &Morphology::buildReadOnly, D(buildReadOnly))
        .def("append_root_section",
             static_cast<std::shared_ptr<morphio::mut::Section> (
                 Morphology::*)(const morphio::Property::PointLevel&, morphio::SectionType)>(
                 &Morphology::appendRootSection),
             D(appendRootSection),
             "point_level_properties"_a,
             "section_type"_a)
        .def("append_root_section",
             static_cast<std::shared_ptr<morphio::mut::Section> (
                 Morphology::*)(const morphio::Section&, bool)>(&Morphology::appendRootSection),
             D(appendRootSection),
             "immutable_section"_a,
             "recursive"_a = false)

        .def("delete_section",
             &Morphology::deleteSection,
             D(deleteSection),
             "section"_a,
             "recursive"_a = true)
        .def("as_immutable", [](const Morphology* morph) { return morphio::Morphology(*morph); })
        .def_property_readonly("connectivity", &Morphology::connectivity, D(connectivity))
        .def_property_readonly("cell_family", &Morphology::cellFamily, D(cellFamily))
        .def_property_readonly("soma_type", &Morphology::somaType, D(somaType))
        .def_property_readonly("version", &Morphology::version, D(version))
        .def("remove_unifurcations",
<<<<<<< HEAD
             &morphio::mut::Morphology::removeUnifurcations,
             "Fixes the morphology single child sections and issues warnings"
             "if the section starts and ends are inconsistent")

=======
             static_cast<void (Morphology::*)()>(&Morphology::removeUnifurcations),
             D(removeUnifurcations))
>>>>>>> d3464e12
        .def(
            "write",
            [](Morphology* morph, py::object arg) { morph->write(py::str(arg)); },
            D(write),
            "filename"_a)

        // Iterators
        .def(
            "iter",
            [](Morphology* morph, IterType type) {
                switch (type) {
                case IterType::DEPTH_FIRST:
                    return py::make_iterator(morph->depth_begin(), morph->depth_end());
                case IterType::BREADTH_FIRST:
                    return py::make_iterator(morph->breadth_begin(), morph->breadth_end());
                case IterType::UPSTREAM:
                default:
                    throw morphio::MorphioError(
                        "Only iteration types depth_first and "
                        "breadth_first are supported");
                }
            },
            py::keep_alive<0, 1>(), /* Essential: keep object alive while iterator exists */
            "Section iterator that runs successively on every neurite\n"
            "\n"
            "iter_type controls the order of iteration on sections of "
            "a given neurite. 2 values can be passed:\n"
            "\n"
            "- ``morphio.IterType.depth_first`` (default)\n"
            "- ``morphio.IterType.breadth_first``\n",
            "iter_type"_a = IterType::DEPTH_FIRST)
        .def("append_root_section",
             static_cast<std::shared_ptr<morphio::mut::Section> (
                 Morphology::*)(const std::shared_ptr<morphio::mut::Section>&, bool)>(
                 &Morphology::appendRootSection),
             D(appendRootSection),
             "mutable_section"_a,
             "recursive"_a = false);
#undef D
}

void bind_mut_glialcell(py::module& m) {
    py::class_<morphio::mut::GlialCell, morphio::mut::Morphology>(m,
                                                                  "GlialCell",
                                                                  DOC(morphio, mut, GlialCell))
        .def(py::init<>())
        .def(py::init([](py::object arg) {
                 return std::make_unique<morphio::mut::GlialCell>(py::str(arg));
             }),
             "filename"_a,
             "Additional Ctor that accepts as filename any python "
             "object that implements __repr__ or __str__");
}

void bind_mut_mitochondria(py::module& m) {
#define D(x) DOC(morphio, mut, Mitochondria, x)
    using morphio::mut::Mitochondria;
    using morphio::mut::MitoSection;
    py::class_<Mitochondria>(m, "Mitochondria", DOC(morphio, mut, Mitochondria))
        .def(py::init<>())
        .def_property_readonly("root_sections",
                               &Mitochondria::rootSections,
                               D(rootSections),
                               py::return_value_policy::reference)
        .def_property_readonly("sections", &Mitochondria::sections, D(sections))
        .def("is_root", &Mitochondria::isRoot, D(isRoot), "section_id"_a)
        .def("parent", &Mitochondria::parent, D(parent), "section_id"_a)
        .def("children", &Mitochondria::children, D(children), "section_id"_a)
        .def("section", &Mitochondria::section, D(section), "section_id"_a)
        .def("append_root_section",
             static_cast<std::shared_ptr<MitoSection> (Mitochondria::*)(
                 const morphio::Property::MitochondriaPointLevel&)>(
                 &Mitochondria::appendRootSection),
             D(appendRootSection),
             "point_level_properties"_a)
        .def("append_root_section",
             static_cast<std::shared_ptr<MitoSection> (Mitochondria::*)(const morphio::MitoSection&,
                                                                        bool recursive)>(
                 &Mitochondria::appendRootSection),
             D(appendRootSection_2),
             "immutable_section"_a,
             "recursive"_a = true)
        .def("append_root_section",
             static_cast<std::shared_ptr<MitoSection> (
                 Mitochondria::*)(const std::shared_ptr<MitoSection>&, bool recursive)>(
                 &Mitochondria::appendRootSection),
             D(appendRootSection_2),
             "section"_a,
             "recursive"_a = true)
        .def(
            "depth_begin",
            [](Mitochondria* morph, std::shared_ptr<MitoSection> section) {
                return py::make_iterator(morph->depth_begin(section), morph->depth_end());
            },
            py::keep_alive<0, 1>() /* Essential: keep object alive while iterator exists */,
            D(depth_begin),
            "section_id"_a = -1)
        .def(
            "breadth_begin",
            [](Mitochondria* morph, std::shared_ptr<MitoSection> section) {
                return py::make_iterator(morph->breadth_begin(section), morph->breadth_end());
            },
            py::keep_alive<0, 1>() /* Essential: keep object alive while iterator exists */,
            D(breadth_begin),
            "section_id"_a = -1)
        .def(
            "upstream_begin",
            [](Mitochondria* morph, std::shared_ptr<MitoSection> section) {
                return py::make_iterator(morph->upstream_begin(section), morph->upstream_end());
            },
            py::keep_alive<0, 1>() /* Essential: keep object alive while iterator exists */,
            D(upstream_begin),
            "section_id"_a = -1);
#undef D
}

void bind_mut_mitosection(py::module& m) {
    using morphio::mut::MitoSection;
    using mitosection_floats_f = std::vector<morphio::floatType>& (MitoSection::*) ();
    using mitosection_ints_f = std::vector<uint32_t>& (MitoSection::*) ();

    py::class_<MitoSection, std::shared_ptr<MitoSection>>(m,
                                                          "MitoSection",
                                                          DOC(morphio, mut, MitoSection))
        .def_property_readonly("id", &MitoSection::id, "Return the section ID")
        .def_property(
            "diameters",
            static_cast<mitosection_floats_f>(&MitoSection::diameters),
            [](MitoSection* section, const std::vector<morphio::floatType>& _diameters) {
                section->diameters() = _diameters;
            },
            "Returns the diameters of all points of this section")
        .def_property(
            "relative_path_lengths",
            static_cast<mitosection_floats_f>(&MitoSection::pathLengths),
            [](MitoSection* section, const std::vector<morphio::floatType>& _pathLengths) {
                section->pathLengths() = _pathLengths;
            },
            "Returns the relative distance (between 0 and 1)\n"
            "between the start of the neuronal section and each point\n"
            "of this mitochondrial section")
        .def_property(
            "neurite_section_ids",
            static_cast<mitosection_ints_f>(&MitoSection::neuriteSectionIds),
            [](MitoSection* section, const std::vector<uint32_t>& _neuriteSectionIds) {
                section->neuriteSectionIds() = _neuriteSectionIds;
            },
            "Returns the neurite section Ids of all points of this section")
        .def("has_same_shape",
             &MitoSection::hasSameShape,
             DOC(morphio, mut, MitoSection, hasSameShape))
        .def("append_section",
             static_cast<std::shared_ptr<MitoSection> (MitoSection::*)(
                 const morphio::Property::MitochondriaPointLevel&)>(&MitoSection::appendSection),
             DOC(morphio, mut, MitoSection, appendSection),
             "point_level_properties"_a)
        .def("append_section",
             static_cast<std::shared_ptr<MitoSection> (MitoSection::*)(
                 const std::shared_ptr<MitoSection>&, bool)>(&MitoSection::appendSection),
             DOC(morphio, mut, MitoSection, appendSection_2),
             "section"_a,
             "recursive"_a = false)
        .def("append_section",
             static_cast<std::shared_ptr<MitoSection> (
                 MitoSection::*)(const morphio::MitoSection&, bool)>(&MitoSection::appendSection),
             DOC(morphio, mut, MitoSection, appendSection_2),
             "immutable_section"_a,
             "recursive"_a = false);
}

void bind_mut_section(py::module& m) {
#define D(x) DOC(morphio, mut, Section, x)
    py::class_<morphio::mut::Section, std::shared_ptr<morphio::mut::Section>>(
        m, "Section", "Class representing a mutable Section")
        .def("__str__",
             [](const morphio::mut::Section& section) {
                 std::stringstream ss;
                 ss << section;
                 return ss.str();
             })
        .def_property_readonly("id", &morphio::mut::Section::id, D(id))
        .def_property(
            "type",
            static_cast<const morphio::SectionType& (morphio::mut::Section::*) () const>(
                &morphio::mut::Section::type),
            [](morphio::mut::Section* section, morphio::SectionType _type) {
                section->type() = _type;
            },
            D(type))
        .def_property(
            "points",
            [](morphio::mut::Section* section) {
                return py::array(static_cast<py::ssize_t>(section->points().size()),
                                 section->points().data());
            },
            [](morphio::mut::Section* section, py::array_t<morphio::floatType> _points) {
                section->points() = array_to_points(_points);
            },
            D(points))
        .def_property(
            "diameters",
            [](morphio::mut::Section* section) {
                return py::array(static_cast<py::ssize_t>(section->diameters().size()),
                                 section->diameters().data());
            },
            [](morphio::mut::Section* section, py::array_t<morphio::floatType> _diameters) {
                section->diameters() = _diameters.cast<std::vector<morphio::floatType>>();
            },
            D(diameters))
        .def_property(
            "perimeters",
            [](morphio::mut::Section* section) {
                return py::array(static_cast<py::ssize_t>(section->perimeters().size()),
                                 section->perimeters().data());
            },
            [](morphio::mut::Section* section, py::array_t<morphio::floatType> _perimeters) {
                section->perimeters() = _perimeters.cast<std::vector<morphio::floatType>>();
            },
            D(perimeters))
        .def_property_readonly("is_root", &morphio::mut::Section::isRoot, D(isRoot))
        .def_property_readonly("parent", &morphio::mut::Section::parent, D(parent))
        .def_property_readonly("children", &morphio::mut::Section::children, D(children))
        .def("is_heterogeneous",
             &morphio::mut::Section::isHeterogeneous,
             D(isHeterogeneous),
             py::arg("downstream") = true)
        .def("has_same_shape", &morphio::mut::Section::hasSameShape, D(hasSameShape))

        // Iterators
        .def(
            "iter",
            [](morphio::mut::Section* section, IterType type) {
                switch (type) {
                case IterType::DEPTH_FIRST:
                    return py::make_iterator(section->depth_begin(), section->depth_end());
                case IterType::BREADTH_FIRST:
                    return py::make_iterator(section->breadth_begin(), section->breadth_end());
                case IterType::UPSTREAM:
                    return py::make_iterator(section->upstream_begin(), section->upstream_end());
                default:
                    throw morphio::MorphioError(
                        "Only iteration types depth_first, breadth_first and "
                        "upstream are supported");
                }
            },
            py::keep_alive<0, 1>() /* Essential: keep object alive while iterator exists */,
            "Section iterator\n"
            "\n"
            "iter_type controls the iteration order. 3 values can be passed:\n"
            "\n"
            "- ``morphio.IterType.depth_first`` (default)\n"
            "- ``morphio.IterType.breadth_first``\n"
            "- ``morphio.IterType.upstream``\n",
            "iter_type"_a = IterType::DEPTH_FIRST)

        // Editing

        .def("append_section",
             static_cast<std::shared_ptr<morphio::mut::Section> (morphio::mut::Section::*)(
                 const morphio::Property::PointLevel&, morphio::SectionType)>(
                 &morphio::mut::Section::appendSection),
             D(appendSection),
             "point_level_properties"_a,
             "section_type"_a = morphio::SectionType::SECTION_UNDEFINED)
        .def("append_section",
             static_cast<std::shared_ptr<morphio::mut::Section> (morphio::mut::Section::*)(
                 const morphio::Section&, bool)>(&morphio::mut::Section::appendSection),
             D(appendSection_2),
             "immutable_section"_a,
             "recursive"_a = false)
        .def("append_section",
             static_cast<std::shared_ptr<morphio::mut::Section> (
                 morphio::mut::Section::*)(std::shared_ptr<morphio::mut::Section>, bool)>(
                 &morphio::mut::Section::appendSection),
             D(appendSection_2),
             "mutable_section"_a,
             "recursive"_a = false);
#undef D
}

void bind_mut_soma(py::module& m) {
#define D(x) DOC(morphio, mut, Soma, x)
    py::class_<morphio::mut::Soma, std::shared_ptr<morphio::mut::Soma>>(m,
                                                                        "Soma",
                                                                        DOC(morphio, mut, Soma))
        .def(py::init<const morphio::Property::PointLevel&>())
        .def_property(
            "points",
            [](morphio::mut::Soma* soma) {
                return py::array(static_cast<py::ssize_t>(soma->points().size()),
                                 soma->points().data());
            },
            [](morphio::mut::Soma* soma, py::array_t<morphio::floatType> _points) {
                soma->points() = array_to_points(_points);
            },
            D(points))
        .def_property(
            "diameters",
            [](morphio::mut::Soma* soma) {
                return py::array(static_cast<py::ssize_t>(soma->diameters().size()),
                                 soma->diameters().data());
            },
            [](morphio::mut::Soma* soma, py::array_t<morphio::floatType> _diameters) {
                soma->diameters() = _diameters.cast<std::vector<morphio::floatType>>();
            },
            D(diameters))
        .def_property(
            "type",
            [](morphio::mut::Soma* soma) { return soma->type(); },
            [](morphio::mut::Soma* soma, morphio::SomaType type) { soma->type() = type; },
            D(type))
        .def_property_readonly("surface", &morphio::mut::Soma::surface, D(surface))
        .def_property_readonly("max_distance", &morphio::mut::Soma::maxDistance, D(maxDistance))
        .def_property_readonly(
            "center",
            [](morphio::mut::Soma* soma) { return py::array(3, soma->center().data()); },
            D(center));
#undef D
}

void bind_mut_endoplasmic_reticulum(py::module& m) {
    py::class_<morphio::mut::EndoplasmicReticulum>(m,
                                                   "EndoplasmicReticulum",
                                                   DOC(morphio, mut, EndoplasmicReticulum))
        .def(py::init<>())
        .def(py::init<const std::vector<uint32_t>&,
                      const std::vector<morphio::floatType>&,
                      const std::vector<morphio::floatType>&,
                      const std::vector<uint32_t>&>())
        .def(py::init<const morphio::EndoplasmicReticulum&>())
        .def(py::init<const morphio::mut::EndoplasmicReticulum&>())

        .def_property(
            "section_indices",
            [](morphio::mut::EndoplasmicReticulum* reticulum) {
                return py::array(static_cast<py::ssize_t>(reticulum->sectionIndices().size()),
                                 reticulum->sectionIndices().data());
            },
            [](morphio::mut::EndoplasmicReticulum* reticulum, py::array_t<uint32_t> indices) {
                reticulum->sectionIndices() = indices.cast<std::vector<uint32_t>>();
            },
            DOC(morphio, mut, EndoplasmicReticulum, sectionIndices))
        .def_property(
            "volumes",
            [](morphio::mut::EndoplasmicReticulum* reticulum) {
                return py::array(static_cast<py::ssize_t>(reticulum->volumes().size()),
                                 reticulum->volumes().data());
            },
            [](morphio::mut::EndoplasmicReticulum* reticulum,
               py::array_t<morphio::floatType> volumes) {
                reticulum->volumes() = volumes.cast<std::vector<morphio::floatType>>();
            },
            DOC(morphio, mut, EndoplasmicReticulum, volumes))
        .def_property(
            "surface_areas",
            [](morphio::mut::EndoplasmicReticulum* reticulum) {
                return py::array(static_cast<py::ssize_t>(reticulum->surfaceAreas().size()),
                                 reticulum->surfaceAreas().data());
            },
            [](morphio::mut::EndoplasmicReticulum* reticulum,
               py::array_t<morphio::floatType> areas) {
                reticulum->surfaceAreas() = areas.cast<std::vector<morphio::floatType>>();
            },
            DOC(morphio, mut, EndoplasmicReticulum, surfaceAreas))
        .def_property(
            "filament_counts",
            [](morphio::mut::EndoplasmicReticulum* reticulum) {
                return py::array(static_cast<py::ssize_t>(reticulum->filamentCounts().size()),
                                 reticulum->filamentCounts().data());
            },
            [](morphio::mut::EndoplasmicReticulum* reticulum, py::array_t<uint32_t> counts) {
                reticulum->filamentCounts() = counts.cast<std::vector<uint32_t>>();
            },
            DOC(morphio, mut, EndoplasmicReticulum, filamentCounts));
}

void bind_mut_dendritic_spine(py::module& m) {
    py::class_<morphio::mut::DendriticSpine, morphio::mut::Morphology>(
        m, "DendriticSpine", DOC(morphio, mut, DendriticSpine))
        .def(py::init<>())
        .def(py::init([](py::object arg) {
                 return std::make_unique<morphio::mut::DendriticSpine>(py::str(arg));
             }),
             "filename"_a,
             "Additional Ctor that accepts as filename any python "
             "object that implements __repr__ or __str__")
        .def_property_readonly("sections",
                               &morphio::mut::DendriticSpine::sections,
                               DOC(morphio, mut, Morphology, sections))
        .def_property_readonly("root_sections",
                               &morphio::mut::DendriticSpine::rootSections,
                               DOC(morphio, mut, Morphology, rootSections),
                               py::return_value_policy::reference)
        .def("append_root_section",
             static_cast<std::shared_ptr<morphio::mut::Section> (morphio::mut::DendriticSpine::*)(
                 const morphio::Property::PointLevel&, morphio::SectionType)>(
                 &morphio::mut::Morphology::appendRootSection),
             DOC(morphio, mut, Morphology, appendRootSection),
             "point_level_properties"_a,
             "section_type"_a)
        .def("append_root_section",
             static_cast<std::shared_ptr<morphio::mut::Section> (morphio::mut::DendriticSpine::*)(
                 const morphio::Section&, bool)>(&morphio::mut::Morphology::appendRootSection),
             DOC(morphio, mut, Morphology, appendRootSection_2),
             "immutable_section"_a,
             "recursive"_a = false)

        .def_property(
            "post_synaptic_density",
            [](const morphio::mut::DendriticSpine& dendritic_spine) {
                return dendritic_spine.postSynapticDensity();
            },
            [](morphio::mut::DendriticSpine* dendritic_spine,
               const std::vector<morphio::Property::DendriticSpine::PostSynapticDensity>& psds) {
                dendritic_spine->postSynapticDensity() = psds;
            },
            DOC(morphio, mut, DendriticSpine, postSynapticDensity))
        .def_property_readonly("cell_family",
                               &morphio::mut::DendriticSpine::cellFamily,
                               DOC(morphio, enums, CellFamily))
        .def(
            "write",
            [](morphio::mut::DendriticSpine* morph, py::object arg) { morph->write(py::str(arg)); },
            "filename"_a);
}<|MERGE_RESOLUTION|>--- conflicted
+++ resolved
@@ -15,7 +15,6 @@
 #include <morphio/mut/mitochondria.h>
 #include <morphio/mut/morphology.h>
 
-#include <array>
 #include <memory>  // std::make_unique
 
 #include "bind_enums.h"
@@ -115,15 +114,8 @@
         .def_property_readonly("soma_type", &Morphology::somaType, D(somaType))
         .def_property_readonly("version", &Morphology::version, D(version))
         .def("remove_unifurcations",
-<<<<<<< HEAD
              &morphio::mut::Morphology::removeUnifurcations,
-             "Fixes the morphology single child sections and issues warnings"
-             "if the section starts and ends are inconsistent")
-
-=======
-             static_cast<void (Morphology::*)()>(&Morphology::removeUnifurcations),
              D(removeUnifurcations))
->>>>>>> d3464e12
         .def(
             "write",
             [](Morphology* morph, py::object arg) { morph->write(py::str(arg)); },
