#pragma once

#include <cstdint>
#include <iomanip>
#include <iostream>
#include <memory>
#include <ostream>

#include <functional>

#include <gsl/span>

#include <minimorph/api.h>
#include <minimorph/exceptions.h>
#include <minimorph/iterators.h>
#include <minimorph/properties.h>
#include <minimorph/section.h>
#include <minimorph/types.h>

namespace minimorph
{
namespace builder
{
class Soma
{
public:
<<<<<<< HEAD
    Soma() : _somaType(SOMA_UNDEFINED) {}
    Soma(Property::PointLevel pointProperties, SomaType somaType) :
        _somaType(somaType), _pointProperties(pointProperties) {}

    Soma(const minimorph::Soma &soma);
    SomaType& type(){ return _somaType; }
    std::vector<Point>& points(){ return _pointProperties._points;}
    std::vector<float> diameters(){ return _pointProperties._diameters;}

=======
    Soma()
        : _somaType(SECTION_UNDEFINED)
    {
    }
    Soma(Property::PointLevel pointProperties, SectionType somaType)
        : _somaType(somaType)
        , _pointProperties(pointProperties)
    {
    }

    Soma(const minimorph::Soma& soma);
    SectionType& type() { return _somaType; }
    std::vector<Point>& points() { return _pointProperties._points; }
    std::vector<float> diameters() { return _pointProperties._diameters; }
>>>>>>> 432986c4
private:
    friend class Morphology;
    Property::PointLevel _pointProperties;
    SomaType _somaType;
};

class Section
{
public:
    Section* const parent();
    const std::set<Section*>& children();
    const uint32_t id() const { return _id; }
    SectionType& type() { return _sectionType; }
    std::vector<Point>& points() { return _pointProperties._points; }
    std::vector<float> diameters() { return _pointProperties._diameters; }
    std::vector<float> perimeters() { return _pointProperties._perimeters; }
private:
    void traverse(
        Morphology* morphology,
        std::function<void(Morphology* morphology, Section* section)>);
    Section(Morphology*, int id, SectionType type, const Property::PointLevel&);
    Section(Morphology* morphology, const minimorph::Section& section,
            bool recursive = true);
    ~Section() {}
    friend class Morphology;
    Property::PointLevel _pointProperties;
    SectionType _sectionType;
    Section* _parent;
    std::set<Section*> _children;
    uint32_t _id;
};

class Morphology
{
public:
    Morphology()
        : _soma(Soma())
        , _counter(0)
    {
    }
    Morphology(const minimorph::Morphology& morphology);
    virtual ~Morphology();
    const std::set<Section*>& rootSections();

    std::map<uint32_t, Section*>& sections() { return _sections; }
    Soma& soma();
    void deleteSection(Section*, bool recursive = true);
    uint32_t appendSection(Section* parent, const minimorph::Section&,
                           bool recursive = true);
    uint32_t appendSection(Section* parent, SectionType,
                           const Property::PointLevel&);
    uint32_t createNeurite(const minimorph::Section&, bool recursive = true);
    uint32_t createNeurite(SectionType, const Property::PointLevel&);
    void traverse(std::function<void(Morphology* morphology, Section* section)>,
                  Section* rootSection = nullptr);

    Property::Properties buildReadOnly();

private:
    friend class Section;

    void _register(Section*);
    Soma _soma;
    std::set<Section*> _rootSections;
    std::map<uint32_t, Section*> _sections;
    uint32_t _counter;
};

namespace writer
{
void swc(Morphology& morphology);
void asc(Morphology& morphology);
void h5(Morphology& morphology);
}
}
}<|MERGE_RESOLUTION|>--- conflicted
+++ resolved
@@ -24,32 +24,20 @@
 class Soma
 {
 public:
-<<<<<<< HEAD
-    Soma() : _somaType(SOMA_UNDEFINED) {}
-    Soma(Property::PointLevel pointProperties, SomaType somaType) :
-        _somaType(somaType), _pointProperties(pointProperties) {}
-
-    Soma(const minimorph::Soma &soma);
-    SomaType& type(){ return _somaType; }
-    std::vector<Point>& points(){ return _pointProperties._points;}
-    std::vector<float> diameters(){ return _pointProperties._diameters;}
-
-=======
-    Soma()
-        : _somaType(SECTION_UNDEFINED)
+    Soma() :
+        _somaType(SOMA_UNDEFINED)
     {
     }
-    Soma(Property::PointLevel pointProperties, SectionType somaType)
+    Soma(Property::PointLevel pointProperties, SomaType somaType)
         : _somaType(somaType)
         , _pointProperties(pointProperties)
     {
     }
 
     Soma(const minimorph::Soma& soma);
-    SectionType& type() { return _somaType; }
+    SomaType& type() { return _somaType; }
     std::vector<Point>& points() { return _pointProperties._points; }
     std::vector<float> diameters() { return _pointProperties._diameters; }
->>>>>>> 432986c4
 private:
     friend class Morphology;
     Property::PointLevel _pointProperties;
