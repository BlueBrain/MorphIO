#pragma once

#include <minimorph/types.h>

namespace minimorph
{
namespace Property
{
struct Section
{
    typedef Vector2i Type;
};

struct Point
{
    typedef minimorph::Point Type;
};

struct SectionType
{
    typedef minimorph::SectionType Type;
};

struct Perimeter
{
    typedef float Type;
};

struct Diameter
{
    typedef float Type;
};

struct PointLevel
{
    std::vector<Point::Type> _points;
    std::vector<Perimeter::Type> _perimeters;
    std::vector<Diameter::Type> _diameters;

    PointLevel() {}
    PointLevel(const PointLevel& data, SectionRange range);
};

struct SectionLevel
{
    std::vector<Section::Type> _sections;
    std::vector<SectionType::Type> _sectionTypes;
    std::map<uint32_t, std::vector<uint32_t>> _children;
};

<<<<<<< HEAD
struct CellLevel {
    minimorph::SomaType _somaType;
=======
struct CellLevel
{
>>>>>>> 432986c4
    minimorph::CellFamily _cellFamily;
    MorphologyVersion _version;
};

// The lowest level data blob
struct Properties
{
    PointLevel _pointLevel;
    SectionLevel _sectionLevel;
    CellLevel _cellLevel;

    template <typename T>
    std::vector<typename T::Type>& get();
    template <typename T>
    const std::vector<typename T::Type>& get() const;

    const minimorph::MorphologyVersion& version()
    {
        return _cellLevel._version;
    }
    const minimorph::CellFamily& cellFamily() { return _cellLevel._cellFamily; }
<<<<<<< HEAD
    const minimorph::SomaType& somaType() { return _cellLevel._somaType; }
    const std::map<uint32_t, std::vector<uint32_t>>& children() { return _sectionLevel._children; }
=======
    const std::map<uint32_t, std::vector<uint32_t>>& children()
    {
        return _sectionLevel._children;
    }
>>>>>>> 432986c4
};
}
}<|MERGE_RESOLUTION|>--- conflicted
+++ resolved
@@ -48,13 +48,9 @@
     std::map<uint32_t, std::vector<uint32_t>> _children;
 };
 
-<<<<<<< HEAD
-struct CellLevel {
-    minimorph::SomaType _somaType;
-=======
 struct CellLevel
 {
->>>>>>> 432986c4
+    minimorph::SomaType _somaType;
     minimorph::CellFamily _cellFamily;
     MorphologyVersion _version;
 };
@@ -76,15 +72,13 @@
         return _cellLevel._version;
     }
     const minimorph::CellFamily& cellFamily() { return _cellLevel._cellFamily; }
-<<<<<<< HEAD
-    const minimorph::SomaType& somaType() { return _cellLevel._somaType; }
-    const std::map<uint32_t, std::vector<uint32_t>>& children() { return _sectionLevel._children; }
-=======
+    const minimorph::SomaType& somaType() {
+        return _cellLevel._somaType;
+    }
     const std::map<uint32_t, std::vector<uint32_t>>& children()
     {
         return _sectionLevel._children;
     }
->>>>>>> 432986c4
 };
 }
 }