#pragma once

namespace minimorph
{
<<<<<<< HEAD
/**
   Base class of all minimorph errors
 **/
class MinimorphError: public std::runtime_error {
public:
    MinimorphError(const std::string& _msg) : std::runtime_error(_msg) {}
};

class RawDataError: public MinimorphError {
public:
    RawDataError(const std::string& _msg) : MinimorphError(_msg) {}
};

class UnknownFileType : public MinimorphError {
public:
UnknownFileType(const std::string& _msg) : MinimorphError(_msg) {}
};

class SomaError: public MinimorphError {
public:
SomaError(const std::string& _msg) : MinimorphError(_msg) {}
=======
class RawDataError : public std::runtime_error
{
public:
    RawDataError(const std::string& _msg)
        : std::runtime_error(_msg)
    {
    }
};

class UnknownFileType : public std::runtime_error
{
public:
    UnknownFileType(const std::string& _msg)
        : std::runtime_error(_msg)
    {
    }
};

class SomaError : public std::runtime_error
{
public:
    SomaError(const std::string& _msg)
        : std::runtime_error(_msg)
    {
    }
>>>>>>> 432986c4
};

class IDSequenceError : public RawDataError
{
public:
    IDSequenceError(const std::string& _msg)
        : RawDataError(_msg)
    {
    }
};

class MultipleTrees : public RawDataError
{
public:
    MultipleTrees(const std::string& _msg)
        : RawDataError(_msg)
    {
    }
};

class MissingParentError : public RawDataError
{
public:
    MissingParentError(const std::string& _msg)
        : RawDataError(_msg)
    {
    }
};

class SectionBuilderError : public RawDataError
{
public:
    SectionBuilderError(const std::string& _msg)
        : RawDataError(_msg)
    {
    }
};
}<|MERGE_RESOLUTION|>--- conflicted
+++ resolved
@@ -2,7 +2,6 @@
 
 namespace minimorph
 {
-<<<<<<< HEAD
 /**
    Base class of all minimorph errors
  **/
@@ -24,33 +23,6 @@
 class SomaError: public MinimorphError {
 public:
 SomaError(const std::string& _msg) : MinimorphError(_msg) {}
-=======
-class RawDataError : public std::runtime_error
-{
-public:
-    RawDataError(const std::string& _msg)
-        : std::runtime_error(_msg)
-    {
-    }
-};
-
-class UnknownFileType : public std::runtime_error
-{
-public:
-    UnknownFileType(const std::string& _msg)
-        : std::runtime_error(_msg)
-    {
-    }
-};
-
-class SomaError : public std::runtime_error
-{
-public:
-    SomaError(const std::string& _msg)
-        : std::runtime_error(_msg)
-    {
-    }
->>>>>>> 432986c4
 };
 
 class IDSequenceError : public RawDataError
