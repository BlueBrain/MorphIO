--- conflicted
+++ resolved
@@ -54,14 +54,7 @@
      **/
     range<const float> relativePathLengths() const;
 
-<<<<<<< HEAD
-    /** Return the morphological type of this section (dendrite, axon, ...). */
-    SectionType type() const;
-
-  protected:
-=======
 protected:
->>>>>>> cf8cb616
     MitoSection(uint32_t id_, const std::shared_ptr<Property::Properties>& morphology)
         : SectionBase(id_, morphology) {}
     friend MitoSection Mitochondria::section(uint32_t) const;
