#pragma once

#include <cstdint>
#include <iomanip>
#include <iostream>
#include <memory>
#include <ostream>
#include <unordered_map>

#include <functional>

#include <morphio/errorMessages.h>
#include <morphio/exceptions.h>
#include <morphio/mut/endoplasmic_reticulum.h>
#include <morphio/mut/mitochondria.h>
#include <morphio/mut/soma.h>
#include <morphio/properties.h>
#include <morphio/section.h>
#include <morphio/types.h>

namespace morphio {
namespace mut {
bool _checkDuplicatePoint(const std::shared_ptr<Section>& parent,
                          const std::shared_ptr<Section>& current);

class Morphology
{
  public:
    using CellType = CellFamily::NEURON;

    Morphology()
        : _counter(0)
        , _soma(std::make_shared<Soma>())
        , _cellProperties(
              std::make_shared<morphio::Property::CellLevel>(morphio::Property::CellLevel())) {}

    /**
       Build a mutable Morphology from an on-disk morphology

       options is the modifier flags to be applied. All flags are defined in
    their enum: morphio::enum::Option and can be composed.

       Example:
           Morphology("neuron.asc", TWO_POINTS_SECTIONS | SOMA_SPHERE);
    **/
    Morphology(const std::string& uri, unsigned int options = NO_MODIFIER);

    /**
       Build a mutable Morphology from a mutable morphology
    **/
    Morphology(const morphio::mut::Morphology& morphology, unsigned int options = NO_MODIFIER);

    /**
       Build a mutable Morphology from a read-only morphology
    **/
    Morphology(const morphio::Morphology& morphology, unsigned int options = NO_MODIFIER);

    virtual ~Morphology();

    /**
       Returns all section ids at the tree root
    **/
    inline const std::vector<std::shared_ptr<Section>>& rootSections() const noexcept;

    /**
       Returns the dictionary id -> Section for this tree
    **/
    inline const std::map<uint32_t, std::shared_ptr<Section>>& sections() const noexcept;

    /**
       Returns a shared pointer on the Soma

       Note: multiple morphologies can share the same Soma instance
    **/
    inline std::shared_ptr<Soma>& soma() noexcept;

    /**
       Returns a shared pointer on the Soma

       Note: multiple morphologies can share the same Soma instance
    **/
    inline const std::shared_ptr<Soma>& soma() const noexcept;

    /**
     * Return the mitochondria container class
     **/
    inline Mitochondria& mitochondria() noexcept;
    /**
     * Return the mitochondria container class
     **/
    inline const Mitochondria& mitochondria() const noexcept;

    /**
     * Return the endoplasmic reticulum container class
     **/
    inline EndoplasmicReticulum& endoplasmicReticulum() noexcept;
    /**
     * Return the endoplasmic reticulum container class
     **/
    inline const EndoplasmicReticulum& endoplasmicReticulum() const noexcept;

    /**
     * Return the annotation object
     **/
    inline const std::vector<Property::Annotation>& annotations() const noexcept;

    /**
     * Return the markers from the ASC file
     **/
    inline const std::vector<Property::Marker>& markers() const noexcept;

    /**
       Get the shared pointer for the given section

       Note: multiple morphologies can share the same Section instances.
    **/
    inline const std::shared_ptr<Section>& section(uint32_t id) const;

    /**
       Depth first iterator starting at a given section id

       If id == -1, the iteration will start at each root section, successively
    **/
    depth_iterator depth_begin() const;
    depth_iterator depth_end() const;

    /**
       Breadth first iterator

       If id == -1, the iteration will be successively performed starting
       at each root section
    **/
    breadth_iterator breadth_begin() const;
    breadth_iterator breadth_end() const;

    ////////////////////////////////////////////////////////////////////////////////
    //
    //   Tree manipulation methods
    //
    ////////////////////////////////////////////////////////////////////////////////

    /**
       Delete the given section

       Will silently fail if the section is not part of the tree

       If recursive == true, all descendent sections will be deleted as well
       Else, children will be re-attached to their grand-parent
    **/
    void deleteSection(std::shared_ptr<Section> section, bool recursive = true);

    /**
       Append the existing morphio::Section as a root section

       If recursive == true, all descendent will be appended as well
    **/
<<<<<<< HEAD
    std::shared_ptr<Section> appendRootSection(const morphio::NeuronalSection&, bool recursive = false);
=======
    std::shared_ptr<Section> appendRootSection(const morphio::Node<CellFamily::NEURON>&,
                                               bool recursive = false);
>>>>>>> b109be12

    /**
       Append an existing Section as a root section

       If recursive == true, all descendent will be appended as well
    **/
    std::shared_ptr<Section> appendRootSection(const std::shared_ptr<Section>& section,
                                               bool recursive = false);

    /**
       Append a root Section
    **/
    std::shared_ptr<Section> appendRootSection(const Property::PointLevel&,
                                               SectionType sectionType);

    void applyModifiers(unsigned int modifierFlags);

    /**
     * Return the soma type
     **/
    inline SomaType somaType() const noexcept;

    /**
     * Return the cell family (neuron or glia)
     **/
    inline CellFamily cellFamily() const noexcept;

    /**
     * Return the version
     **/
    inline MorphologyVersion version() const noexcept;

    /**
     * Write file to H5, SWC, ASC format depending on filename extension
     **/
    void write(const std::string& filename);

    inline void addAnnotation(const morphio::Property::Annotation& annotation);
    inline void addMarker(const morphio::Property::Marker& marker);

    /**
       Return the data structure used to create read-only morphologies
    **/
    Property::Properties buildReadOnly() const;

    /**
     * Return the graph connectivity of the morphology where each section
     * is seen as a node
     * Note: -1 is the soma node
     **/
    std::unordered_map<int, std::vector<unsigned int>> connectivity();


    /**
       Fixes the morphology single child sections and issues warnings
       if the section starts and ends are inconsistent
     **/
    void sanitize();
    void sanitize(const morphio::readers::DebugInfo& debugInfo);

  public:
    friend class Section;
    friend void modifiers::nrn_order(morphio::mut::Morphology& morpho);
    friend bool diff(const Morphology& left,
                     const Morphology& right,
                     morphio::enums::LogLevel verbose);
    morphio::readers::ErrorMessages _err;

    uint32_t _register(const std::shared_ptr<Section>&);

    uint32_t _counter;
    std::shared_ptr<Soma> _soma;
    std::shared_ptr<morphio::Property::CellLevel> _cellProperties;
    std::vector<std::shared_ptr<Section>> _rootSections;
    std::map<uint32_t, std::shared_ptr<Section>> _sections;
    Mitochondria _mitochondria;
    EndoplasmicReticulum _endoplasmicReticulum;

    std::map<uint32_t, uint32_t> _parent;
    std::map<uint32_t, std::vector<std::shared_ptr<Section>>> _children;

  private:
    void eraseByValue(std::vector<std::shared_ptr<Section>>& vec,
                      const std::shared_ptr<Section> section);
};

inline const std::vector<std::shared_ptr<Section>>& Morphology::rootSections() const noexcept {
    return _rootSections;
}

inline const std::map<uint32_t, std::shared_ptr<Section>>& Morphology::sections() const noexcept {
    return _sections;
}

inline std::shared_ptr<Soma>& Morphology::soma() noexcept {
    return _soma;
}

inline const std::shared_ptr<Soma>& Morphology::soma() const noexcept {
    return _soma;
}

inline Mitochondria& Morphology::mitochondria() noexcept {
    return _mitochondria;
}

inline const Mitochondria& Morphology::mitochondria() const noexcept {
    return _mitochondria;
}

inline EndoplasmicReticulum& Morphology::endoplasmicReticulum() noexcept {
    return _endoplasmicReticulum;
}

inline const EndoplasmicReticulum& Morphology::endoplasmicReticulum() const noexcept {
    return _endoplasmicReticulum;
}

inline const std::shared_ptr<Section>& Morphology::section(uint32_t id) const {
    return _sections.at(id);
}

inline SomaType Morphology::somaType() const noexcept {
    return _soma->type();
}

inline const std::vector<Property::Annotation>& Morphology::annotations() const noexcept {
    return _cellProperties->_annotations;
}

inline const std::vector<Property::Marker>& Morphology::markers() const noexcept {
    return _cellProperties->_markers;
}

/*
inline CellFamily Morphology::cellFamily() const noexcept {
    return _cellProperties->_cellFamily;
}
*/

inline MorphologyVersion Morphology::version() const noexcept {
    return _cellProperties->_version;
}

inline void Morphology::addAnnotation(const morphio::Property::Annotation& annotation) {
    _cellProperties->_annotations.push_back(annotation);
}

inline void Morphology::addMarker(const morphio::Property::Marker& marker) {
    _cellProperties->_markers.push_back(marker);
}

}  // namespace mut
}  // namespace morphio<|MERGE_RESOLUTION|>--- conflicted
+++ resolved
@@ -154,12 +154,8 @@
 
        If recursive == true, all descendent will be appended as well
     **/
-<<<<<<< HEAD
-    std::shared_ptr<Section> appendRootSection(const morphio::NeuronalSection&, bool recursive = false);
-=======
-    std::shared_ptr<Section> appendRootSection(const morphio::Node<CellFamily::NEURON>&,
+    std::shared_ptr<Section> appendRootSection(const morphio::NeuronalSection&,
                                                bool recursive = false);
->>>>>>> b109be12
 
     /**
        Append an existing Section as a root section
