--- conflicted
+++ resolved
@@ -91,14 +91,8 @@
     upstream_iterator upstream_begin() const;
     upstream_iterator upstream_end() const;
 
-<<<<<<< HEAD
     std::shared_ptr<Section> appendSection(const morphio::Node<CellFamily::NEURON>&, bool recursive = false);
-    std::shared_ptr<Section> appendSection(const std::shared_ptr<Section>& original_section,
-=======
-    std::shared_ptr<Section> appendSection(const morphio::Section&, bool recursive = false);
-
     std::shared_ptr<Section> appendSection(std::shared_ptr<Section> original_section,
->>>>>>> 282ddd49
                                            bool recursive = false);
 
     std::shared_ptr<Section> appendSection(
