--- conflicted
+++ resolved
@@ -218,8 +218,6 @@
     /** Single section child SWC error message */
     std::string ERROR_ONLY_CHILD_SWC_WRITER(unsigned int parentId) const;
 
-<<<<<<< HEAD
-=======
     /** Single point soma must have one point */
     std::string ERROR_SOMA_INVALID_SINGLE_POINT() const;
 
@@ -229,8 +227,6 @@
     /** Contour soma must have at least 3 points. */
     std::string ERROR_SOMA_INVALID_CONTOUR() const;
 
-
->>>>>>> d6e9733a
     ////////////////////////////////////////////////////////////////////////////////
     //              WARNINGS
     ////////////////////////////////////////////////////////////////////////////////
